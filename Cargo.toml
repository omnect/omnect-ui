[package]
authors = ["omnect@conplement.de"]
description = "WebService providing access to omnect device features."
edition = "2024"
homepage = "https://www.omnect.io/home"
license = "MIT OR Apache-2.0"
name = "omnect-ui"
readme = "README.md"
repository = "git@github.com:omnect/omnect-ui.git"
<<<<<<< HEAD
version = "1.1.1"
=======
version = "1.1.0"
>>>>>>> 1e9ad901
build = "src/build.rs"

[dependencies]
actix-cors = { version = "0.7", default-features = false }
actix-files = { version = "0.6", default-features = false }
actix-multipart = { version = "0.7", default-features = false, features = [
  "tempfile",
  "derive"
] }
actix-server = { version = "2.6", default-features = false }
<<<<<<< HEAD
actix-session = { version = "0.10", features = ["cookie-session"] }
=======
actix-session = { version = "0.11", features = ["cookie-session"] }
>>>>>>> 1e9ad901
actix-web = { version = "4.11", default-features = false, features = [
  "macros",
  "rustls-0_23",
] }
actix-web-httpauth = { version = "0.8", default-features = false }
anyhow = { version = "1.0", default-features = false }
argon2 = { version = "0.5", default-features = false, features = ["password-hash", "alloc"] }
base64 = { version = "0.22", default-features = false }
env_logger = { version = "0.11", default-features = false }
jwt-simple = { version = "0.12", default-features = false, features = [
  "optimal",
] }
log = { version = "0.4", default-features = false }
log-panics = { version = "2.1", default-features = false, features = [
  "with-backtrace",
] }
mockall = { version = "0.13", optional = true, default-features = false }
rand_core = { version = "0.9", default-features = false, features = ["std"] }
reqwest = { version = "0.12.23", default-features = false, features = ["json", "rustls-tls"] }
rust-ini = { version = "0.21", default-features = false }
rustls = { version = "0.23", default-features = false, features = [
  "aws_lc_rs",
  "std",
  "tls12",
] }
rustls-pemfile = { version = "2.2", default-features = false, features = [
  "std",
] }
semver = { version = "1.0", default-features = false }
serde = { version = "1.0", default-features = false, features = ["derive"] }
serde_json = { version = "1.0", default-features = false, features = [
  "raw_value",
] }
serde_repr = { version = "0.1", default-features = false }
<<<<<<< HEAD
serde_valid = { version = "1.0", default-features = false }
=======
serde_valid = { version = "2.0", default-features = false }
>>>>>>> 1e9ad901
tokio = { version = "1.45", default-features = false, features = [
  "macros",
  "net",
  "process",
] }
<<<<<<< HEAD
trait-variant = { version = "0.1" }
=======
trait-variant = { version = "0.1", default-features = false }
>>>>>>> 1e9ad901
uuid = { version = "1.17", default-features = false, features = [
  "v4",
] }

[features]
mock = ["dep:mockall"]

[dev-dependencies]
actix-http = "3.11"
actix-service = "2.0"
mockall_double = "0.3"
tempfile = "3.20"<|MERGE_RESOLUTION|>--- conflicted
+++ resolved
@@ -7,11 +7,7 @@
 name = "omnect-ui"
 readme = "README.md"
 repository = "git@github.com:omnect/omnect-ui.git"
-<<<<<<< HEAD
-version = "1.1.1"
-=======
 version = "1.1.0"
->>>>>>> 1e9ad901
 build = "src/build.rs"
 
 [dependencies]
@@ -22,11 +18,7 @@
   "derive"
 ] }
 actix-server = { version = "2.6", default-features = false }
-<<<<<<< HEAD
-actix-session = { version = "0.10", features = ["cookie-session"] }
-=======
 actix-session = { version = "0.11", features = ["cookie-session"] }
->>>>>>> 1e9ad901
 actix-web = { version = "4.11", default-features = false, features = [
   "macros",
   "rustls-0_23",
@@ -61,21 +53,13 @@
   "raw_value",
 ] }
 serde_repr = { version = "0.1", default-features = false }
-<<<<<<< HEAD
-serde_valid = { version = "1.0", default-features = false }
-=======
 serde_valid = { version = "2.0", default-features = false }
->>>>>>> 1e9ad901
 tokio = { version = "1.45", default-features = false, features = [
   "macros",
   "net",
   "process",
 ] }
-<<<<<<< HEAD
-trait-variant = { version = "0.1" }
-=======
 trait-variant = { version = "0.1", default-features = false }
->>>>>>> 1e9ad901
 uuid = { version = "1.17", default-features = false, features = [
   "v4",
 ] }
