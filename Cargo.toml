--- conflicted
+++ resolved
@@ -7,11 +7,7 @@
 name = "omnect-ui"
 readme = "README.md"
 repository = "git@github.com:omnect/omnect-ui.git"
-<<<<<<< HEAD
 version = "1.1.0"
-=======
-version = "1.0.6"
->>>>>>> 58fa57dc
 build = "src/build.rs"
 
 [dependencies]
@@ -22,7 +18,7 @@
   "derive"
 ] }
 actix-server = { version = "2.6", default-features = false }
-actix-session = { version = "0.10", features = ["cookie-session"] }
+actix-session = { version = "0.11", features = ["cookie-session"] }
 actix-web = { version = "4.11", default-features = false, features = [
   "macros",
   "rustls-0_23",
@@ -42,10 +38,7 @@
 mockall = { version = "0.13", optional = true, default-features = false }
 rand_core = { version = "0.9", default-features = false, features = ["std"] }
 reqwest = { version = "0.12.23", default-features = false, features = ["json", "rustls-tls"] }
-<<<<<<< HEAD
 rust-ini = { version = "0.21", default-features = false }
-=======
->>>>>>> 58fa57dc
 rustls = { version = "0.23", default-features = false, features = [
   "aws_lc_rs",
   "std",
@@ -60,7 +53,7 @@
   "raw_value",
 ] }
 serde_repr = { version = "0.1", default-features = false }
-serde_valid = { version = "1.0", default-features = false }
+serde_valid = { version = "2.0", default-features = false }
 tokio = { version = "1.45", default-features = false, features = [
   "macros",
   "net",
