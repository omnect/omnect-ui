--- conflicted
+++ resolved
@@ -38,16 +38,6 @@
 COPY Cargo.lock ./omnect-ui/Cargo.lock
 COPY Cargo.toml ./omnect-ui/Cargo.toml
 
-<<<<<<< HEAD
-RUN --mount=type=cache,target=/usr/local/cargo/registry cd omnect-ui && cargo build --release --target-dir ./build
-
-COPY src/* ./omnect-ui/src/
-RUN --mount=type=cache,target=/usr/local/cargo/registry <<EOF
-    set -e
-    touch /work/omnect-ui/src/main.rs
-    cd omnect-ui/
-    cargo build --release --target-dir ./build
-=======
 RUN --mount=type=cache,target=/usr/local/cargo/registry cd omnect-ui && cargo build ${OMNECT_UI_BUILD_ARG} --release --target-dir ./build
 
 COPY src/* ./omnect-ui/src/
@@ -57,7 +47,6 @@
   touch /work/omnect-ui/src/main.rs
   cd omnect-ui/
   cargo build ${OMNECT_UI_BUILD_ARG} --release --target-dir ./build
->>>>>>> 4ded05e2
 EOF
 
 SHELL ["/bin/bash", "-c"]
