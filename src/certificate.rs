#![cfg_attr(feature = "mock", allow(dead_code, unused_imports))]

use crate::{
<<<<<<< HEAD
    common::handle_http_response, http_client::HttpClientFactory,
    omnect_device_service_client::DeviceServiceClient,
=======
    common::handle_http_response,
    http_client,
    omnect_device_service_client::{DeviceServiceClient, OmnectDeviceServiceClient},
>>>>>>> e578ec25
};
use anyhow::{Context, Result};
use log::info;
use serde::{Deserialize, Serialize};
use std::{fs::File, io::Write};

#[derive(Serialize)]
struct CreateCertPayload {
    #[serde(rename = "commonName")]
    common_name: String,
}

#[derive(Debug, Deserialize)]
struct PrivateKey {
    #[serde(rename = "type")]
    #[allow(dead_code)]
    type_name: String,
    bytes: String,
}

#[derive(Debug, Deserialize)]
struct CreateCertResponse {
    #[serde(rename = "privateKey")]
    private_key: PrivateKey,
    certificate: String,
    #[allow(dead_code)]
    expiration: String,
}

pub fn cert_path() -> String {
    std::env::var("CERT_PATH").unwrap_or_else(|_| "/cert/cert.pem".to_string())
}

pub fn key_path() -> String {
    std::env::var("KEY_PATH").unwrap_or_else(|_| "/cert/key.pem".to_string())
}

#[cfg(feature = "mock")]
pub async fn create_module_certificate<T>(_service_client: &T) -> Result<()>
where
    T: DeviceServiceClient,
{
    Ok(())
}

#[cfg(not(feature = "mock"))]
pub async fn create_module_certificate<T>(service_client: &T) -> Result<()>
where
    T: DeviceServiceClient,
{
    info!("create module certificate");
<<<<<<< HEAD

=======
    let ods_client = OmnectDeviceServiceClient::new(false).await?;
>>>>>>> e578ec25
    let id = std::env::var("IOTEDGE_MODULEID")
        .context("failed to read IOTEDGE_MODULEID environment variable")?;
    let gen_id = std::env::var("IOTEDGE_MODULEGENERATIONID")
        .context("failed to read IOTEDGE_MODULEGENERATIONID environment variable")?;
    let api_version = std::env::var("IOTEDGE_APIVERSION")
        .context("failed to read IOTEDGE_APIVERSION environment variable")?;
    let workload_uri = std::env::var("IOTEDGE_WORKLOADURI")
        .context("failed to read IOTEDGE_WORKLOADURI environment variable")?;

    let payload = CreateCertPayload {
        common_name: service_client.ip_address().await?,
    };

    let path = format!("/modules/{id}/genid/{gen_id}/certificate/server?api-version={api_version}");

    // Create a client for the IoT Edge workload socket
<<<<<<< HEAD
    let client = HttpClientFactory::workload_client(&workload_uri)?;
=======
    let client = http_client::unix_socket_client(&workload_uri)?;
>>>>>>> e578ec25

    let url = format!("http://localhost{}", path);
    info!("POST {url} (IoT Edge workload API)");

    let res = client
        .post(&url)
        .json(&payload)
        .send()
        .await
        .context("failed to send certificate request to IoT Edge workload API")?;

    let body = handle_http_response(res, "certificate request").await?;

    let response: CreateCertResponse =
        serde_json::from_str(&body).context("failed to parse CreateCertResponse")?;

    let mut file = File::create(cert_path()).context("failed to create cert file")?;
    file.write_all(response.certificate.as_bytes())
        .context("failed to write certificate to file")?;

    let mut file = File::create(key_path()).context("failed to create key file")?;
    file.write_all(response.private_key.bytes.as_bytes())
        .context("failed to write private key to file")
}<|MERGE_RESOLUTION|>--- conflicted
+++ resolved
@@ -1,14 +1,9 @@
 #![cfg_attr(feature = "mock", allow(dead_code, unused_imports))]
 
 use crate::{
-<<<<<<< HEAD
-    common::handle_http_response, http_client::HttpClientFactory,
-    omnect_device_service_client::DeviceServiceClient,
-=======
     common::handle_http_response,
     http_client,
     omnect_device_service_client::{DeviceServiceClient, OmnectDeviceServiceClient},
->>>>>>> e578ec25
 };
 use anyhow::{Context, Result};
 use log::info;
@@ -60,11 +55,7 @@
     T: DeviceServiceClient,
 {
     info!("create module certificate");
-<<<<<<< HEAD
 
-=======
-    let ods_client = OmnectDeviceServiceClient::new(false).await?;
->>>>>>> e578ec25
     let id = std::env::var("IOTEDGE_MODULEID")
         .context("failed to read IOTEDGE_MODULEID environment variable")?;
     let gen_id = std::env::var("IOTEDGE_MODULEGENERATIONID")
@@ -81,11 +72,7 @@
     let path = format!("/modules/{id}/genid/{gen_id}/certificate/server?api-version={api_version}");
 
     // Create a client for the IoT Edge workload socket
-<<<<<<< HEAD
-    let client = HttpClientFactory::workload_client(&workload_uri)?;
-=======
     let client = http_client::unix_socket_client(&workload_uri)?;
->>>>>>> e578ec25
 
     let url = format!("http://localhost{}", path);
     info!("POST {url} (IoT Edge workload API)");
