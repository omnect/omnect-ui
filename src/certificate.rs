#![cfg_attr(feature = "mock", allow(dead_code, unused_imports))]

<<<<<<< HEAD
use crate::{
    common::handle_http_response, http_client, omnect_device_service_client::DeviceServiceClient,
};
=======
use crate::{common::handle_http_response, http_client};
>>>>>>> 58fa57dc
use anyhow::{Context, Result};
use log::info;
use serde::{Deserialize, Serialize};
use std::{fs::File, io::Write};

// Public payload for passing to certificate creation
#[derive(Debug, Serialize)]
pub struct CreateCertPayload {
    #[serde(rename = "commonName")]
    pub common_name: String,
}

#[derive(Debug, Deserialize)]
struct PrivateKey {
    #[serde(rename = "type")]
    #[allow(dead_code)]
    type_name: String,
    bytes: String,
}

#[derive(Debug, Deserialize)]
struct CreateCertResponse {
    #[serde(rename = "privateKey")]
    private_key: PrivateKey,
    certificate: String,
    #[allow(dead_code)]
    expiration: String,
}

pub fn cert_path() -> String {
    std::env::var("CERT_PATH").unwrap_or_else(|_| "/cert/cert.pem".to_string())
}

pub fn key_path() -> String {
    std::env::var("KEY_PATH").unwrap_or_else(|_| "/cert/key.pem".to_string())
}

#[cfg(feature = "mock")]
<<<<<<< HEAD
pub async fn create_module_certificate<T>(_service_client: &T) -> Result<()>
where
    T: DeviceServiceClient,
{
=======
pub async fn create_module_certificate(_payload: CreateCertPayload) -> Result<()> {
>>>>>>> 58fa57dc
    Ok(())
}

#[cfg(not(feature = "mock"))]
<<<<<<< HEAD
pub async fn create_module_certificate<T>(service_client: &T) -> Result<()>
where
    T: DeviceServiceClient,
{
    info!("create module certificate");

=======
pub async fn create_module_certificate(payload: CreateCertPayload) -> Result<()> {
    info!("create module certificate");
>>>>>>> 58fa57dc
    let id = std::env::var("IOTEDGE_MODULEID")
        .context("failed to read IOTEDGE_MODULEID environment variable")?;
    let gen_id = std::env::var("IOTEDGE_MODULEGENERATIONID")
        .context("failed to read IOTEDGE_MODULEGENERATIONID environment variable")?;
    let api_version = std::env::var("IOTEDGE_APIVERSION")
        .context("failed to read IOTEDGE_APIVERSION environment variable")?;
    let workload_uri = std::env::var("IOTEDGE_WORKLOADURI")
        .context("failed to read IOTEDGE_WORKLOADURI environment variable")?;

<<<<<<< HEAD
    let payload = CreateCertPayload {
        common_name: service_client.ip_address().await?,
    };

    let path = format!("/modules/{id}/genid/{gen_id}/certificate/server?api-version={api_version}");
=======
    let path = format!("modules/{id}/genid/{gen_id}/certificate/server?api-version={api_version}");
>>>>>>> 58fa57dc

    // Create a client for the IoT Edge workload socket
    let client = http_client::unix_socket_client(&workload_uri)?;

<<<<<<< HEAD
    let url = format!("http://localhost{}", path);
    info!("POST {url} (IoT Edge workload API)");
=======
    let url = format!("http://localhost/{path}");
    info!("POST {url} (IoT Edge workload API) with payload: {payload:?}");
>>>>>>> 58fa57dc

    let res = client
        .post(&url)
        .json(&payload)
        .send()
        .await
        .context("failed to send certificate request to IoT Edge workload API")?;

    let body = handle_http_response(res, "certificate request").await?;

    let response: CreateCertResponse =
        serde_json::from_str(&body).context("failed to parse CreateCertResponse")?;

    let mut file = File::create(cert_path()).context("failed to create cert file")?;
    file.write_all(response.certificate.as_bytes())
        .context("failed to write certificate to file")?;

    let mut file = File::create(key_path()).context("failed to create key file")?;
    file.write_all(response.private_key.bytes.as_bytes())
        .context("failed to write private key to file")
}<|MERGE_RESOLUTION|>--- conflicted
+++ resolved
@@ -1,12 +1,6 @@
 #![cfg_attr(feature = "mock", allow(dead_code, unused_imports))]
 
-<<<<<<< HEAD
-use crate::{
-    common::handle_http_response, http_client, omnect_device_service_client::DeviceServiceClient,
-};
-=======
 use crate::{common::handle_http_response, http_client};
->>>>>>> 58fa57dc
 use anyhow::{Context, Result};
 use log::info;
 use serde::{Deserialize, Serialize};
@@ -45,29 +39,13 @@
 }
 
 #[cfg(feature = "mock")]
-<<<<<<< HEAD
-pub async fn create_module_certificate<T>(_service_client: &T) -> Result<()>
-where
-    T: DeviceServiceClient,
-{
-=======
 pub async fn create_module_certificate(_payload: CreateCertPayload) -> Result<()> {
->>>>>>> 58fa57dc
     Ok(())
 }
 
 #[cfg(not(feature = "mock"))]
-<<<<<<< HEAD
-pub async fn create_module_certificate<T>(service_client: &T) -> Result<()>
-where
-    T: DeviceServiceClient,
-{
-    info!("create module certificate");
-
-=======
 pub async fn create_module_certificate(payload: CreateCertPayload) -> Result<()> {
     info!("create module certificate");
->>>>>>> 58fa57dc
     let id = std::env::var("IOTEDGE_MODULEID")
         .context("failed to read IOTEDGE_MODULEID environment variable")?;
     let gen_id = std::env::var("IOTEDGE_MODULEGENERATIONID")
@@ -77,26 +55,13 @@
     let workload_uri = std::env::var("IOTEDGE_WORKLOADURI")
         .context("failed to read IOTEDGE_WORKLOADURI environment variable")?;
 
-<<<<<<< HEAD
-    let payload = CreateCertPayload {
-        common_name: service_client.ip_address().await?,
-    };
-
-    let path = format!("/modules/{id}/genid/{gen_id}/certificate/server?api-version={api_version}");
-=======
     let path = format!("modules/{id}/genid/{gen_id}/certificate/server?api-version={api_version}");
->>>>>>> 58fa57dc
 
     // Create a client for the IoT Edge workload socket
     let client = http_client::unix_socket_client(&workload_uri)?;
 
-<<<<<<< HEAD
-    let url = format!("http://localhost{}", path);
-    info!("POST {url} (IoT Edge workload API)");
-=======
     let url = format!("http://localhost/{path}");
     info!("POST {url} (IoT Edge workload API) with payload: {payload:?}");
->>>>>>> 58fa57dc
 
     let res = client
         .post(&url)
