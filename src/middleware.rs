--- conflicted
+++ resolved
@@ -1,11 +1,4 @@
-<<<<<<< HEAD
-use crate::{
-    auth::TokenManager,
-    common::{centrifugo_config, validate_password},
-};
-=======
 use crate::{auth::TokenManager, common::validate_password};
->>>>>>> e578ec25
 use actix_session::SessionExt;
 use actix_web::{
     Error, FromRequest, HttpMessage, HttpResponse,
@@ -20,26 +13,8 @@
     future::{Future, Ready, ready},
     pin::Pin,
     rc::Rc,
-    sync::OnceLock,
 };
 
-<<<<<<< HEAD
-pub const TOKEN_EXPIRE_HOURS: u64 = 2;
-
-static TOKEN_MANAGER: OnceLock<TokenManager> = OnceLock::new();
-
-fn token_manager() -> &'static TokenManager {
-    TOKEN_MANAGER.get_or_init(|| {
-        TokenManager::new(
-            &centrifugo_config().client_token,
-            TOKEN_EXPIRE_HOURS,
-            env!("CARGO_PKG_NAME").to_string(),
-        )
-    })
-}
-
-=======
->>>>>>> e578ec25
 pub struct AuthMw;
 
 impl<S, B> Transform<S, ServiceRequest> for AuthMw
@@ -119,13 +94,6 @@
     }
 }
 
-<<<<<<< HEAD
-pub fn verify_token(token: &str) -> bool {
-    token_manager().verify_token(token)
-}
-
-=======
->>>>>>> e578ec25
 fn verify_user(auth: BasicAuth) -> bool {
     let Some(password) = auth.password() else {
         return false;
@@ -186,11 +154,7 @@
             expires_at: Some(expires_at),
             invalid_before: None,
             issuer: None,
-<<<<<<< HEAD
-            subject: Some(env!("CARGO_PKG_NAME").to_string()),
-=======
             subject: Some(TOKEN_SUBJECT.to_string()),
->>>>>>> e578ec25
             audiences: None,
             jwt_id: None,
             nonce: None,
@@ -212,11 +176,7 @@
             expires_at: Some(expires_at),
             invalid_before: None,
             issuer: None,
-<<<<<<< HEAD
-            subject: Some(env!("CARGO_PKG_NAME").to_string()),
-=======
             subject: Some(TOKEN_SUBJECT.to_string()),
->>>>>>> e578ec25
             audiences: None,
             jwt_id: None,
             nonce: None,
