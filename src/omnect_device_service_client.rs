#![cfg_attr(feature = "mock", allow(dead_code, unused_imports))]

use crate::{certificate::CreateCertPayload, http_client};
use anyhow::{Context, Result, anyhow, bail, ensure};
use log::info;
#[cfg(feature = "mock")]
use mockall::automock;
use reqwest::Client;
use semver::{Version, VersionReq};
use serde::{Deserialize, Serialize};
use serde_repr::{Deserialize_repr, Serialize_repr};
use std::{env, fmt::Debug, sync::OnceLock};
<<<<<<< HEAD
use trait_variant::make;
=======
>>>>>>> 6986e225

#[derive(Clone, Debug, Default, Deserialize_repr, PartialEq, Serialize_repr)]
#[repr(u8)]
pub enum FactoryResetMode {
    #[default]
    Mode1 = 1,
    Mode2 = 2,
    Mode3 = 3,
    Mode4 = 4,
}

#[derive(Debug, Default, Deserialize, Serialize)]
pub struct FactoryReset {
    mode: FactoryResetMode,
    preserve: Vec<String>,
}

#[derive(Debug, Serialize, Deserialize)]
pub struct LoadUpdate {
    pub update_file_path: String,
}

#[derive(Debug, Serialize, Deserialize)]
pub struct RunUpdate {
    validate_iothub_connection: bool,
}

#[derive(Deserialize)]
pub struct Status {
    #[serde(rename = "NetworkStatus")]
    pub network_status: NetworkStatus,
    #[serde(rename = "SystemInfo")]
    pub system_info: SystemInfo,
    #[serde(rename = "UpdateValidationStatus")]
    pub update_validation_status: UpdateValidationStatus,
}

#[derive(Deserialize, Serialize, Clone, Debug)]
pub struct UpdateValidationStatus {
    pub status: String,
}

#[derive(Deserialize)]
pub struct SystemInfo {
    pub fleet_id: Option<String>,
    pub omnect_device_service_version: String,
}

#[derive(Deserialize)]
pub struct NetworkStatus {
    #[serde(rename = "network_status")]
    pub network_interfaces: Vec<NetworkInterface>,
}

#[derive(Deserialize)]
pub struct NetworkInterface {
    pub online: bool,
    pub ipv4: Ipv4Info,
    pub file: String,
    pub name: String,
}

#[derive(Deserialize)]
pub struct Ipv4Info {
    pub addrs: Vec<Ipv4AddrInfo>,
}

#[derive(Deserialize)]
pub struct Ipv4AddrInfo {
    pub addr: String,
}

#[derive(Clone, Debug, Serialize)]
pub struct VersionInfo {
    pub required: String,
    pub current: String,
    pub mismatch: bool,
}

#[derive(Serialize, Clone, Debug)]
pub struct HealthcheckInfo {
    pub version_info: VersionInfo,
    pub update_validation_status: UpdateValidationStatus,
}

#[derive(Debug, Serialize)]
pub struct HeaderKeyValue {
    pub name: String,
    pub value: String,
}

#[derive(Debug, Serialize)]
pub struct PublishEndpoint {
    pub url: String,
    pub headers: Vec<HeaderKeyValue>,
}

#[derive(Debug, Serialize)]
struct PublishIdEndpoint {
    id: &'static str,
    endpoint: PublishEndpoint,
}

#[derive(Clone)]
pub struct OmnectDeviceServiceClient {
    client: Client,
    has_publish_endpoint: bool,
<<<<<<< HEAD
=======
}

type CertSetupFuture = std::pin::Pin<Box<dyn std::future::Future<Output = Result<()>>>>;
type CertSetupFn = Box<dyn FnOnce(CreateCertPayload) -> CertSetupFuture>;

#[derive(Default)]
pub struct OmnectDeviceServiceClientBuilder {
    publish_endpoint: Option<PublishEndpoint>,
    certificate_setup: Option<CertSetupFn>,
}


impl OmnectDeviceServiceClientBuilder {
    pub fn new() -> Self {
        Self::default()
    }

    pub fn with_publish_endpoint(mut self, endpoint: PublishEndpoint) -> Self {
        self.publish_endpoint = Some(endpoint);
        self
    }

    pub fn with_certificate_setup<F, Fut>(mut self, setup_fn: F) -> Self
    where
        F: FnOnce(CreateCertPayload) -> Fut + 'static,
        Fut: std::future::Future<Output = Result<()>> + 'static,
    {
        self.certificate_setup = Some(Box::new(move |payload| Box::pin(setup_fn(payload))));
        self
    }

    pub async fn build(self) -> Result<OmnectDeviceServiceClient> {
        let socket_path =
            env::var("SOCKET_PATH").unwrap_or_else(|_| "/socket/api.sock".to_string());
        let client = http_client::unix_socket_client(&socket_path)?;

        let mut omnect_client = OmnectDeviceServiceClient {
            client,
            has_publish_endpoint: false,
        };

        // Setup certificate if provided
        if let Some(setup_fn) = self.certificate_setup {
            let common_name = omnect_client.ip_address().await?;
            let payload = CreateCertPayload { common_name };
            setup_fn(payload).await?;
        }

        // Register publish endpoint if provided
        if let Some(endpoint) = self.publish_endpoint {
            omnect_client.register_publish_endpoint(endpoint).await?;
            omnect_client.has_publish_endpoint = true;
        }

        Ok(omnect_client)
    }
>>>>>>> 6986e225
}

// Type aliases for the default no-op certificate setup
type NoOpCertSetup = fn(CreateCertPayload) -> std::future::Ready<Result<()>>;
type NoOpCertFuture = std::future::Ready<Result<()>>;

pub struct OmnectDeviceServiceClientBuilder<F, Fut>
where
    F: FnOnce(CreateCertPayload) -> Fut,
    Fut: std::future::Future<Output = Result<()>>,
{
    publish_endpoint: Option<PublishEndpoint>,
    certificate_setup: Option<F>,
    _phantom: std::marker::PhantomData<Fut>,
}

impl Default for OmnectDeviceServiceClientBuilder<NoOpCertSetup, NoOpCertFuture> {
    fn default() -> Self {
        Self {
            publish_endpoint: None,
            certificate_setup: None,
            _phantom: std::marker::PhantomData,
        }
    }
}

impl OmnectDeviceServiceClientBuilder<NoOpCertSetup, NoOpCertFuture> {
    pub fn new() -> Self {
        Self::default()
    }
}

impl<F, Fut> OmnectDeviceServiceClientBuilder<F, Fut>
where
    F: FnOnce(CreateCertPayload) -> Fut,
    Fut: std::future::Future<Output = Result<()>>,
{
    pub fn with_publish_endpoint(mut self, endpoint: PublishEndpoint) -> Self {
        self.publish_endpoint = Some(endpoint);
        self
    }

    pub fn with_certificate_setup<NewF, NewFut>(
        self,
        setup_fn: NewF,
    ) -> OmnectDeviceServiceClientBuilder<NewF, NewFut>
    where
        NewF: FnOnce(CreateCertPayload) -> NewFut,
        NewFut: std::future::Future<Output = Result<()>>,
    {
        OmnectDeviceServiceClientBuilder {
            publish_endpoint: self.publish_endpoint,
            certificate_setup: Some(setup_fn),
            _phantom: std::marker::PhantomData,
        }
    }

    pub async fn build(self) -> Result<OmnectDeviceServiceClient> {
        let socket_path =
            env::var("SOCKET_PATH").unwrap_or_else(|_| "/socket/api.sock".to_string());
        let client = http_client::unix_socket_client(&socket_path)?;

        let mut omnect_client = OmnectDeviceServiceClient {
            client,
            has_publish_endpoint: false,
        };

        // Setup certificate if provided
        if let Some(setup_fn) = self.certificate_setup {
            let common_name = omnect_client.ip_address().await?;
            let payload = CreateCertPayload { common_name };
            setup_fn(payload).await?;
        }

        // Register publish endpoint if provided
        if let Some(endpoint) = self.publish_endpoint {
            omnect_client.register_publish_endpoint(endpoint).await?;
            omnect_client.has_publish_endpoint = true;
        }

        Ok(omnect_client)
    }
}

#[make(Send)]
#[cfg_attr(feature = "mock", automock)]
pub trait DeviceServiceClient {
    async fn fleet_id(&self) -> Result<String>;
    async fn ip_address(&self) -> Result<String>;
    async fn status(&self) -> Result<Status>;
    async fn republish(&self) -> Result<()>;
    async fn factory_reset(&self, factory_reset: FactoryReset) -> Result<()>;
    async fn reboot(&self) -> Result<()>;
    async fn reload_network(&self) -> Result<()>;
    async fn load_update(&self, load_update: LoadUpdate) -> Result<String>;
    async fn run_update(&self, run_update: RunUpdate) -> Result<()>;
    async fn healthcheck_info(&self) -> Result<HealthcheckInfo>;
    async fn shutdown(&self) -> Result<()>;
}

impl OmnectDeviceServiceClient {
    const REQUIRED_CLIENT_VERSION: &str = ">=0.39.0";

    // API endpoint constants
    const STATUS_ENDPOINT: &str = "/status/v1";
    const REPUBLISH_ENDPOINT: &str = "/republish/v1/";
    const FACTORY_RESET_ENDPOINT: &str = "/factory-reset/v1";
    const REBOOT_ENDPOINT: &str = "/reboot/v1";
    const RELOAD_NETWORK_ENDPOINT: &str = "/reload-network/v1";
    const LOAD_UPDATE_ENDPOINT: &str = "/fwupdate/load/v1";
    const RUN_UPDATE_ENDPOINT: &str = "/fwupdate/run/v1";
    const PUBLISH_ENDPOINT: &str = "/publish-endpoint/v1";

    fn required_version() -> &'static VersionReq {
        static REQUIRED_VERSION: OnceLock<VersionReq> = OnceLock::new();
        REQUIRED_VERSION.get_or_init(|| {
            VersionReq::parse(Self::REQUIRED_CLIENT_VERSION)
                .expect("invalid REQUIRED_CLIENT_VERSION constant")
        })
    }

    async fn register_publish_endpoint(&self, endpoint: PublishEndpoint) -> Result<()> {
        let publish_id_endpoint = PublishIdEndpoint {
            id: env!("CARGO_PKG_NAME"),
            endpoint,
        };
        self.post_json(Self::PUBLISH_ENDPOINT, publish_id_endpoint)
            .await?;
        Ok(())
    }

    fn build_url(&self, path: &str) -> String {
        // Normalize path to always start with a single "/"
        let normalized_path = path.trim_start_matches('/');
        format!("http://localhost/{normalized_path}")
    }

    /// GET request to the device service API
    async fn get(&self, path: &str) -> Result<String> {
        let url = self.build_url(path);
        info!("GET {url}");

        let res = self
            .client
            .get(&url)
            .send()
            .await
            .context(format!("failed to send GET request to {url}"))?;

        self.handle_response(res, &url).await
    }

    /// POST request to the device service API (empty body)
    async fn post(&self, path: &str) -> Result<String> {
        let url = self.build_url(path);
        info!("POST {url}");

        let res = self
            .client
            .post(&url)
            .send()
            .await
            .context(format!("failed to send POST request to {url}"))?;

        self.handle_response(res, &url).await
    }

    /// POST request to the device service API with JSON body
    async fn post_json(&self, path: &str, body: impl Debug + Serialize) -> Result<String> {
        let url = self.build_url(path);
        info!("POST {url} with body: {body:?}");

        let res = self
            .client
            .post(&url)
            .json(&body)
            .send()
            .await
            .context(format!("failed to send POST request to {url}"))?;

        self.handle_response(res, &url).await
    }

    async fn handle_response(&self, res: reqwest::Response, url: &str) -> Result<String> {
        let status = res.status();
        let body = res.text().await.context("failed to read response body")?;

        ensure!(
            status.is_success(),
            "request to {url} failed with status {status} and body: {body}",
        );

        Ok(body)
    }
}

impl DeviceServiceClient for OmnectDeviceServiceClient {
    async fn fleet_id(&self) -> Result<String> {
        let status = self.status().await?;

        let Some(fleet_id) = status.system_info.fleet_id else {
            bail!("failed to get fleet id from status")
        };

        Ok(fleet_id)
    }

    async fn ip_address(&self) -> Result<String> {
        // we return the first online ipv4 address that was found
        self.status()
            .await?
            .network_status
            .network_interfaces
            .iter()
            .find_map(|iface| {
                iface
                    .online
                    .then(|| iface.ipv4.addrs.first().map(|addr| addr.addr.clone()))
                    .flatten()
            })
            .context("failed to get ip address from status")
    }

    async fn status(&self) -> Result<Status> {
        let body = self.get(Self::STATUS_ENDPOINT).await?;
        serde_json::from_str(&body).context("failed to parse status")
    }

    async fn republish(&self) -> Result<()> {
        self.post(&format!(
            "{}{}",
            Self::REPUBLISH_ENDPOINT,
            env!("CARGO_PKG_NAME")
        ))
        .await?;
        Ok(())
    }

    async fn factory_reset(&self, factory_reset: FactoryReset) -> Result<()> {
        self.post_json(Self::FACTORY_RESET_ENDPOINT, factory_reset)
            .await?;
        Ok(())
    }

    async fn reboot(&self) -> Result<()> {
        self.post(Self::REBOOT_ENDPOINT).await?;
        Ok(())
    }

    async fn reload_network(&self) -> Result<()> {
        self.post(Self::RELOAD_NETWORK_ENDPOINT).await?;
        Ok(())
    }

    async fn load_update(&self, load_update: LoadUpdate) -> Result<String> {
        self.post_json(Self::LOAD_UPDATE_ENDPOINT, load_update)
            .await
    }

    async fn run_update(&self, run_update: RunUpdate) -> Result<()> {
        self.post_json(Self::RUN_UPDATE_ENDPOINT, run_update)
            .await?;
        Ok(())
    }

    async fn healthcheck_info(&self) -> Result<HealthcheckInfo> {
        let status = self.status().await?;
        let current_version = status.system_info.omnect_device_service_version;

        let required_version = Self::required_version();
        let parsed_current = Version::parse(&current_version)
            .map_err(|e| anyhow!("failed to parse current version: {e}"))?;

        Ok(HealthcheckInfo {
            version_info: VersionInfo {
                required: Self::REQUIRED_CLIENT_VERSION.to_string(),
                current: current_version,
                mismatch: !required_version.matches(&parsed_current),
            },
            update_validation_status: status.update_validation_status,
        })
    }

    async fn shutdown(&self) -> Result<()> {
        if self.has_publish_endpoint {
            let path = format!("{}/{}", Self::PUBLISH_ENDPOINT, env!("CARGO_PKG_NAME"));
            let url = self.build_url(&path);
            info!("DELETE {url}");

            self.client
                .delete(&url)
                .send()
                .await
                .context("failed to send DELETE request to unregister endpoint")?
                .error_for_status()
                .context("failed to unregister endpoint: server returned error status")?;
        }
        Ok(())
    }
}<|MERGE_RESOLUTION|>--- conflicted
+++ resolved
@@ -10,10 +10,7 @@
 use serde::{Deserialize, Serialize};
 use serde_repr::{Deserialize_repr, Serialize_repr};
 use std::{env, fmt::Debug, sync::OnceLock};
-<<<<<<< HEAD
 use trait_variant::make;
-=======
->>>>>>> 6986e225
 
 #[derive(Clone, Debug, Default, Deserialize_repr, PartialEq, Serialize_repr)]
 #[repr(u8)]
@@ -121,8 +118,6 @@
 pub struct OmnectDeviceServiceClient {
     client: Client,
     has_publish_endpoint: bool,
-<<<<<<< HEAD
-=======
 }
 
 type CertSetupFuture = std::pin::Pin<Box<dyn std::future::Future<Output = Result<()>>>>;
@@ -133,7 +128,6 @@
     publish_endpoint: Option<PublishEndpoint>,
     certificate_setup: Option<CertSetupFn>,
 }
-
 
 impl OmnectDeviceServiceClientBuilder {
     pub fn new() -> Self {
@@ -152,89 +146,6 @@
     {
         self.certificate_setup = Some(Box::new(move |payload| Box::pin(setup_fn(payload))));
         self
-    }
-
-    pub async fn build(self) -> Result<OmnectDeviceServiceClient> {
-        let socket_path =
-            env::var("SOCKET_PATH").unwrap_or_else(|_| "/socket/api.sock".to_string());
-        let client = http_client::unix_socket_client(&socket_path)?;
-
-        let mut omnect_client = OmnectDeviceServiceClient {
-            client,
-            has_publish_endpoint: false,
-        };
-
-        // Setup certificate if provided
-        if let Some(setup_fn) = self.certificate_setup {
-            let common_name = omnect_client.ip_address().await?;
-            let payload = CreateCertPayload { common_name };
-            setup_fn(payload).await?;
-        }
-
-        // Register publish endpoint if provided
-        if let Some(endpoint) = self.publish_endpoint {
-            omnect_client.register_publish_endpoint(endpoint).await?;
-            omnect_client.has_publish_endpoint = true;
-        }
-
-        Ok(omnect_client)
-    }
->>>>>>> 6986e225
-}
-
-// Type aliases for the default no-op certificate setup
-type NoOpCertSetup = fn(CreateCertPayload) -> std::future::Ready<Result<()>>;
-type NoOpCertFuture = std::future::Ready<Result<()>>;
-
-pub struct OmnectDeviceServiceClientBuilder<F, Fut>
-where
-    F: FnOnce(CreateCertPayload) -> Fut,
-    Fut: std::future::Future<Output = Result<()>>,
-{
-    publish_endpoint: Option<PublishEndpoint>,
-    certificate_setup: Option<F>,
-    _phantom: std::marker::PhantomData<Fut>,
-}
-
-impl Default for OmnectDeviceServiceClientBuilder<NoOpCertSetup, NoOpCertFuture> {
-    fn default() -> Self {
-        Self {
-            publish_endpoint: None,
-            certificate_setup: None,
-            _phantom: std::marker::PhantomData,
-        }
-    }
-}
-
-impl OmnectDeviceServiceClientBuilder<NoOpCertSetup, NoOpCertFuture> {
-    pub fn new() -> Self {
-        Self::default()
-    }
-}
-
-impl<F, Fut> OmnectDeviceServiceClientBuilder<F, Fut>
-where
-    F: FnOnce(CreateCertPayload) -> Fut,
-    Fut: std::future::Future<Output = Result<()>>,
-{
-    pub fn with_publish_endpoint(mut self, endpoint: PublishEndpoint) -> Self {
-        self.publish_endpoint = Some(endpoint);
-        self
-    }
-
-    pub fn with_certificate_setup<NewF, NewFut>(
-        self,
-        setup_fn: NewF,
-    ) -> OmnectDeviceServiceClientBuilder<NewF, NewFut>
-    where
-        NewF: FnOnce(CreateCertPayload) -> NewFut,
-        NewFut: std::future::Future<Output = Result<()>>,
-    {
-        OmnectDeviceServiceClientBuilder {
-            publish_endpoint: self.publish_endpoint,
-            certificate_setup: Some(setup_fn),
-            _phantom: std::marker::PhantomData,
-        }
     }
 
     pub async fn build(self) -> Result<OmnectDeviceServiceClient> {
