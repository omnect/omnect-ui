--- conflicted
+++ resolved
@@ -1,15 +1,11 @@
 #![cfg_attr(feature = "mock", allow(dead_code, unused_imports))]
 
-<<<<<<< HEAD
 use crate::{
+    certificate::CreateCertPayload,
     config::AppConfig,
     http_client::{handle_http_response, unix_socket_client},
 };
 use anyhow::{Context, Result, anyhow, bail};
-=======
-use crate::{certificate::CreateCertPayload, http_client};
-use anyhow::{Context, Result, anyhow, bail, ensure};
->>>>>>> 1e9ad901
 use log::info;
 #[cfg(feature = "mock")]
 use mockall::automock;
@@ -17,11 +13,7 @@
 use semver::{Version, VersionReq};
 use serde::{Deserialize, Serialize};
 use serde_repr::{Deserialize_repr, Serialize_repr};
-<<<<<<< HEAD
-use std::sync::OnceLock;
-=======
-use std::{env, fmt::Debug, sync::OnceLock};
->>>>>>> 1e9ad901
+use std::{env, fmt::Debug, path::PathBuf, sync::OnceLock};
 use trait_variant::make;
 
 #[derive(Clone, Debug, Default, Deserialize_repr, PartialEq, Serialize_repr)]
@@ -42,7 +34,7 @@
 
 #[derive(Debug, Serialize, Deserialize)]
 pub struct LoadUpdate {
-    pub update_file_path: String,
+    pub update_file_path: PathBuf,
 }
 
 #[derive(Debug, Serialize, Deserialize)]
@@ -108,13 +100,13 @@
     pub update_validation_status: UpdateValidationStatus,
 }
 
-#[derive(Debug, Serialize)]
+#[derive(Clone, Debug, Serialize)]
 pub struct HeaderKeyValue {
     pub name: String,
     pub value: String,
 }
 
-#[derive(Debug, Serialize)]
+#[derive(Clone, Debug, Serialize)]
 pub struct PublishEndpoint {
     pub url: String,
     pub headers: Vec<HeaderKeyValue>,
@@ -161,9 +153,12 @@
     }
 
     pub async fn build(self) -> Result<OmnectDeviceServiceClient> {
-        let socket_path =
-            env::var("SOCKET_PATH").unwrap_or_else(|_| "/socket/api.sock".to_string());
-        let client = http_client::unix_socket_client(&socket_path)?;
+        let client = unix_socket_client(
+            &AppConfig::get()
+                .device_service
+                .socket_path
+                .to_string_lossy(),
+        )?;
 
         let mut omnect_client = OmnectDeviceServiceClient {
             client,
@@ -224,56 +219,10 @@
         })
     }
 
-<<<<<<< HEAD
-    pub async fn new(register_publish_endpoint: bool) -> Result<Self> {
-        let client = unix_socket_client(
-            &AppConfig::get()
-                .device_service
-                .socket_path
-                .to_string_lossy(),
-        )?;
-
-        let omnect_client = OmnectDeviceServiceClient {
-            client,
-            register_publish_endpoint,
-        };
-
-        if register_publish_endpoint {
-            omnect_client.register_publish_endpoint().await?;
-        }
-        Ok(omnect_client)
-    }
-
-    async fn register_publish_endpoint(&self) -> Result<()> {
-        if !self.register_publish_endpoint {
-            return Ok(());
-        }
-
-        let centrifugo = &AppConfig::get().centrifugo;
-
-        let headers = vec![
-            HeaderKeyValue {
-                name: String::from("Content-Type"),
-                value: String::from("application/json"),
-            },
-            HeaderKeyValue {
-                name: String::from("X-API-Key"),
-                value: centrifugo.api_key.clone(),
-            },
-        ];
-
-        let body = PublishIdEndpoint {
-            id: env!("CARGO_PKG_NAME"),
-            endpoint: PublishEndpoint {
-                url: format!("https://localhost:{}/api/publish", centrifugo.port),
-                headers,
-            },
-=======
     async fn register_publish_endpoint(&self, endpoint: PublishEndpoint) -> Result<()> {
         let publish_id_endpoint = PublishIdEndpoint {
             id: env!("CARGO_PKG_NAME"),
             endpoint,
->>>>>>> 1e9ad901
         };
         self.post_json(Self::PUBLISH_ENDPOINT, publish_id_endpoint)
             .await?;
@@ -298,7 +247,7 @@
             .await
             .context(format!("failed to send GET request to {url}"))?;
 
-        handle_http_response(res, &format!("request to {}", url)).await
+        handle_http_response(res, &format!("GET {url}")).await
     }
 
     /// POST request to the device service API (empty body)
@@ -313,7 +262,7 @@
             .await
             .context(format!("failed to send POST request to {url}"))?;
 
-        handle_http_response(res, &format!("request to {}", url)).await
+        handle_http_response(res, &format!("POST {url}")).await
     }
 
     /// POST request to the device service API with JSON body
@@ -329,23 +278,7 @@
             .await
             .context(format!("failed to send POST request to {url}"))?;
 
-<<<<<<< HEAD
-        handle_http_response(res, &format!("request to {}", url)).await
-=======
-        self.handle_response(res, &url).await
-    }
-
-    async fn handle_response(&self, res: reqwest::Response, url: &str) -> Result<String> {
-        let status = res.status();
-        let body = res.text().await.context("failed to read response body")?;
-
-        ensure!(
-            status.is_success(),
-            "request to {url} failed with status {status} and body: {body}",
-        );
-
-        Ok(body)
->>>>>>> 1e9ad901
+        handle_http_response(res, &format!("POST {url}")).await
     }
 }
 
@@ -421,6 +354,7 @@
     async fn healthcheck_info(&self) -> Result<HealthcheckInfo> {
         let status = self.status().await?;
         let current_version = status.system_info.omnect_device_service_version;
+
         let required_version = Self::required_version();
         let parsed_current = Version::parse(&current_version)
             .map_err(|e| anyhow!("failed to parse current version: {e}"))?;
