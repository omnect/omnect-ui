--- conflicted
+++ resolved
@@ -1,11 +1,7 @@
 mod api;
 mod auth;
 mod certificate;
-<<<<<<< HEAD
 mod config;
-=======
-mod common;
->>>>>>> ec453fbd
 mod http_client;
 mod keycloak_client;
 mod middleware;
@@ -16,15 +12,9 @@
     api::Api,
     auth::TokenManager,
     certificate::create_module_certificate,
-<<<<<<< HEAD
     config::AppConfig,
     keycloak_client::KeycloakProvider,
-    network::init_server_restart_channel,
-=======
-    common::{centrifugo_config, config_path},
-    keycloak_client::KeycloakProvider,
     network::NetworkConfigService,
->>>>>>> ec453fbd
     omnect_device_service_client::{DeviceServiceClient, OmnectDeviceServiceClient},
 };
 use actix_cors::Cors;
@@ -45,7 +35,7 @@
 use env_logger::{Builder, Env, Target};
 use log::{debug, error, info};
 use rustls::crypto::{CryptoProvider, ring::default_provider};
-use std::{fs, io::Write};
+use std::io::Write;
 use tokio::{
     process::{Child, Command},
     signal::unix::{SignalKind, signal},
@@ -87,11 +77,8 @@
 
     // Create restart signal channel
     let (restart_tx, mut restart_rx) = broadcast::channel(1);
-<<<<<<< HEAD
-    init_server_restart_channel(restart_tx).expect("failed to set restart channel");
-=======
-    NetworkConfigService::init_server_restart_channel(restart_tx).expect("failed to set restart channel");
->>>>>>> ec453fbd
+    NetworkConfigService::init_server_restart_channel(restart_tx)
+        .expect("failed to set restart channel");
 
     let mut sigterm = signal(SignalKind::terminate()).expect("failed to install SIGTERM handler");
 
@@ -100,15 +87,8 @@
     while run_until_shutdown(&mut restart_rx, &mut sigterm).await {
         info!("restarting server...");
     }
-<<<<<<< HEAD
-
-    debug!("good bye");
 }
 
-=======
-}
-
->>>>>>> ec453fbd
 async fn run_until_shutdown(
     restart_rx: &mut broadcast::Receiver<()>,
     sigterm: &mut tokio::signal::unix::Signal,
@@ -175,14 +155,7 @@
     tokio::task::JoinHandle<Result<(), std::io::Error>>,
     OmnectDeviceServiceClient,
 ) {
-    let Ok(true) = fs::exists("/data") else {
-        panic!("failed to find required data directory: /data is missing");
-    };
-
-    let config_dir = &AppConfig::get().paths.config_dir;
-    if !fs::exists(config_dir).is_ok_and(|ok| ok) {
-        fs::create_dir_all(config_dir).expect("failed to create config directory");
-    };
+    let config = AppConfig::get();
 
     KeycloakProvider::create_frontend_config_file().expect("failed to create frontend config file");
 
@@ -198,37 +171,16 @@
         .await
         .expect("failed to create module certificate");
 
-<<<<<<< HEAD
-    tokio::spawn({
-        let service_client = service_client.clone();
-        async move {
-            if let Err(e) =
-                network::NetworkConfigService::process_pending_rollback(&service_client).await
-            {
-                error!("failed to check pending rollback: {e:#}");
-            }
-        }
-    });
+    if let Err(e) = network::NetworkConfigService::process_pending_rollback(&service_client).await {
+        error!("failed to check pending rollback: {e:#}");
+    }
 
     let mut tls_certs = std::io::BufReader::new(
-        std::fs::File::open(&AppConfig::get().certificate.cert_path)
+        std::fs::File::open(&config.certificate.cert_path)
             .expect("failed to read certificate file"),
     );
     let mut tls_key = std::io::BufReader::new(
-        std::fs::File::open(&AppConfig::get().certificate.key_path)
-            .expect("failed to read key file"),
-=======
-    if let Err(e) = network::NetworkConfigService::process_pending_rollback(&service_client).await
-    {
-        error!("failed to check pending rollback: {e:#}");
-    }
-
-    let mut tls_certs = std::io::BufReader::new(
-        std::fs::File::open(certificate::cert_path()).expect("failed to read certificate file"),
-    );
-    let mut tls_key = std::io::BufReader::new(
-        std::fs::File::open(certificate::key_path()).expect("failed to read key file"),
->>>>>>> ec453fbd
+        std::fs::File::open(&config.certificate.key_path).expect("failed to read key file"),
     );
 
     let tls_certs = rustls_pemfile::certs(&mut tls_certs)
@@ -251,18 +203,11 @@
         _ => panic!("failed to parse key pem file: unexpected item type found"),
     };
 
-<<<<<<< HEAD
-=======
-    let ui_port = std::env::var("UI_PORT")
-        .expect("failed to read UI_PORT environment variable")
-        .parse::<u64>()
-        .expect("failed to parse UI_PORT: invalid format");
-
->>>>>>> ec453fbd
+    let ui_port = config.ui.port;
     let session_key = Key::generate();
 
     // Create TokenManager with centrifugo client token
-    let token_manager = TokenManager::new(&centrifugo_config().client_token);
+    let token_manager = TokenManager::new(&config.centrifugo.client_token);
 
     let server = HttpServer::new(move || {
         App::new()
@@ -349,11 +294,7 @@
             ))
             .default_service(web::route().to(UiApi::index))
     })
-<<<<<<< HEAD
-    .bind_rustls_0_23(format!("0.0.0.0:{}", AppConfig::get().ui.port), tls_config)
-=======
     .bind_rustls_0_23(format!("0.0.0.0:{ui_port}"), tls_config)
->>>>>>> ec453fbd
     .expect("failed to bind server with TLS")
     .disable_signals()
     .run();
@@ -362,56 +303,31 @@
 }
 
 fn run_centrifugo() -> Child {
+    let config = AppConfig::get();
     let centrifugo = Command::new(
         std::fs::canonicalize("centrifugo").expect("failed to find centrifugo binary"),
     )
     .arg("-c")
     .arg("/centrifugo_config.json")
-<<<<<<< HEAD
-    .env(
-        "CENTRIFUGO_HTTP_SERVER_TLS_CERT_PEM",
-        &AppConfig::get().certificate.cert_path,
-    )
-    .env(
-        "CENTRIFUGO_HTTP_SERVER_TLS_KEY_PEM",
-        &AppConfig::get().certificate.key_path,
-    )
-    .env(
-        "CENTRIFUGO_HTTP_SERVER_PORT",
-        &AppConfig::get().centrifugo.port,
-    )
-    .env(
-        "CENTRIFUGO_CLIENT_TOKEN_HMAC_SECRET_KEY",
-        &AppConfig::get().centrifugo.client_token,
-    )
-    .env(
-        "CENTRIFUGO_HTTP_API_KEY",
-        &AppConfig::get().centrifugo.api_key,
-    )
-=======
     .envs(vec![
         (
             "CENTRIFUGO_HTTP_SERVER_TLS_CERT_PEM",
-            certificate::cert_path(),
+            config.certificate.cert_path.to_string_lossy().to_string(),
         ),
         (
             "CENTRIFUGO_HTTP_SERVER_TLS_KEY_PEM",
-            certificate::key_path(),
+            config.certificate.key_path.to_string_lossy().to_string(),
         ),
         (
             "CENTRIFUGO_HTTP_SERVER_PORT",
-            centrifugo_config().port.clone(),
+            config.centrifugo.port.clone(),
         ),
         (
             "CENTRIFUGO_CLIENT_TOKEN_HMAC_SECRET_KEY",
-            centrifugo_config().client_token.clone(),
+            config.centrifugo.client_token.clone(),
         ),
-        (
-            "CENTRIFUGO_HTTP_API_KEY",
-            centrifugo_config().api_key.clone(),
-        ),
+        ("CENTRIFUGO_HTTP_API_KEY", config.centrifugo.api_key.clone()),
     ])
->>>>>>> ec453fbd
     .spawn()
     .expect("failed to spawn centrifugo process");
 
