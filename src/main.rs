mod api;
mod certificate;
mod common;
mod middleware;
mod socket_client;

use crate::api::Api;
use actix_files::Files;
use actix_multipart::form::MultipartFormConfig;
use actix_session::{
    config::{BrowserSession, CookieContentSecurity},
    storage::CookieSessionStore,
    SessionMiddleware,
};
use actix_web::{
    cookie::{Key, SameSite},
    web::{self, Data},
    App, HttpResponse, HttpServer, Responder,
};
use anyhow::Result;
use env_logger::{Builder, Env, Target};
use log::{debug, error, info};
<<<<<<< HEAD
use rustls::crypto::{ring::default_provider, CryptoProvider};
use serde::{Deserialize, Serialize};
use std::{fs, fs::File, io::Write};
use tokio::process::Command;
use tokio::signal::unix::{signal, SignalKind};
=======
use serde::Serialize;
use std::{fs, io::Write};
use tokio::{
    process::Command,
    signal::unix::{signal, SignalKind},
};
>>>>>>> 0cedcee0
use uuid::Uuid;

const UPLOAD_LIMIT_BYTES: usize = 250 * 1024 * 1024;
const MEMORY_LIMIT_BYTES: usize = 10 * 1024 * 1024;

macro_rules! update_os_path {
    () => {{
        static DATA_DIR_PATH_DEFAULT: &'static str = "/var/lib/omnect-ui";
        std::env::var("DATA_DIR_PATH").unwrap_or(DATA_DIR_PATH_DEFAULT.to_string())
    }};
}

macro_rules! centrifugo_http_server_port {
    () => {{
        static CENTRIFUGO_HTTP_SERVER_PORT_DEFAULT: &'static str = "8000";
        std::env::var("CENTRIFUGO_HTTP_SERVER_PORT")
            .unwrap_or(CENTRIFUGO_HTTP_SERVER_PORT_DEFAULT.to_string())
    }};
}

macro_rules! keycloak_public_key_url {
    () => {{
        static KEYCLOAK_PUBLIC_KEY_URL: &'static str =
            "https://keycloak.omnect.conplement.cloud/realms/cp-prod";
        std::env::var("KEYCLOAK_PUBLIC_KEY_URL").unwrap_or(KEYCLOAK_PUBLIC_KEY_URL.to_string())
    }};
}

#[derive(Serialize)]
struct HeaderKeyValue {
    name: String,
    value: String,
}

#[derive(Serialize)]
struct PublishEndpoint {
    url: String,
    headers: Vec<HeaderKeyValue>,
}

#[derive(Serialize)]
struct PublishIdEndpoint {
    id: &'static str,
    endpoint: PublishEndpoint,
}

macro_rules! cert_path {
    () => {{
        static CERT_PATH_DEFAULT: &'static str = "/cert/cert.pem";
        std::env::var("CERT_PATH").unwrap_or(CERT_PATH_DEFAULT.to_string())
    }};
}

macro_rules! key_path {
    () => {{
        static KEY_PATH_DEFAULT: &'static str = "/cert/key.pem";
        std::env::var("KEY_PATH").unwrap_or(KEY_PATH_DEFAULT.to_string())
    }};
}

#[actix_web::main]
async fn main() {
    log_panics::init();

    CryptoProvider::install_default(default_provider()).unwrap();

    let mut builder = if cfg!(debug_assertions) {
        Builder::from_env(Env::default().default_filter_or("debug"))
    } else {
        Builder::from_env(Env::default().default_filter_or("info"))
    };

    builder.format(|f, record| match record.level() {
        log::Level::Error => {
            eprintln!("{}", record.args());
            Ok(())
        }
        _ => {
            writeln!(f, "{}", record.args())
        }
    });

    builder.target(Target::Stdout).init();

    info!(
        "module version: {} ({})",
        env!("CARGO_PKG_VERSION"),
        env!("GIT_SHORT_REV")
    );

    let ui_port = std::env::var("UI_PORT")
        .expect("UI_PORT missing")
        .parse::<u64>()
        .expect("UI_PORT format");

    certificate::create_module_certificate(&cert_path!(), &key_path!())
        .await
        .expect("Failed to create module certificate");

    let mut tls_certs =
        std::io::BufReader::new(std::fs::File::open(cert_path!()).expect("read certs_file"));
    let mut tls_key =
        std::io::BufReader::new(std::fs::File::open(key_path!()).expect("read key_file"));

    let tls_certs = rustls_pemfile::certs(&mut tls_certs)
        .collect::<Result<Vec<_>, _>>()
        .expect("failed to parse cert pem");

    // set up TLS config options
    let tls_config = match rustls_pemfile::read_one(&mut tls_key)
        .expect("cannot read key pem file")
        .expect("nothing found in key pem file")
    {
        rustls_pemfile::Item::Pkcs1Key(key) => rustls::ServerConfig::builder()
            .with_no_client_auth()
            .with_single_cert(tls_certs, rustls::pki_types::PrivateKeyDer::Pkcs1(key))
            .expect("invalid tls config"),
        rustls_pemfile::Item::Pkcs8Key(key) => rustls::ServerConfig::builder()
            .with_no_client_auth()
            .with_single_cert(tls_certs, rustls::pki_types::PrivateKeyDer::Pkcs8(key))
            .expect("invalid tls config"),
        _ => panic!("unexpected item found in key pem file"),
    };

    fs::exists("/data").expect("data dir /data is missing");

    fn session_middleware() -> SessionMiddleware<CookieSessionStore> {
        SessionMiddleware::builder(CookieSessionStore::default(), Key::generate())
            .cookie_name(String::from("omnect-ui-session"))
            .cookie_secure(true)
            .session_lifecycle(BrowserSession::default())
            .cookie_same_site(SameSite::Strict)
            .cookie_content_security(CookieContentSecurity::Private)
            .cookie_http_only(true)
            .build()
    }

    let centrifugo_client_token_hmac_secret_key = Uuid::new_v4().to_string();
    let centrifugo_http_api_key = Uuid::new_v4().to_string();

    std::env::set_var(
        "CENTRIFUGO_CLIENT_TOKEN_HMAC_SECRET_KEY",
        &centrifugo_client_token_hmac_secret_key,
    );
    std::env::set_var("CENTRIFUGO_HTTP_API_KEY", &centrifugo_http_api_key);
    std::env::set_var(
        "CENTRIFUGO_HTTP_SERVER_PORT",
        &centrifugo_http_server_port!(),
    );

    let ods_socket_path = std::env::var("SOCKET_PATH").expect("env SOCKET_PATH is missing");
    let index_html =
        std::fs::canonicalize("static/index.html").expect("static/index.html not found");

    let tenant = std::env::var("TENANT").expect("env TENANT is missing");

    fs::exists(&ods_socket_path).unwrap_or_else(|_| {
        panic!(
            "omnect device service socket file {} does not exist",
            &ods_socket_path
        )
    });

    fs::exists(&update_os_path!())
        .unwrap_or_else(|_| panic!("path {} for os update does not exist", &update_os_path!()));

    send_publish_endpoint(&centrifugo_http_api_key, &ods_socket_path).await;

    let api_config = Api {
        ods_socket_path: ods_socket_path.clone(),
        update_os_path: update_os_path!(),
        centrifugo_client_token_hmac_secret_key,
        index_html,
        keycloak_public_key_url: keycloak_public_key_url!(),
        tenant,
    };

    let server = HttpServer::new(move || {
        App::new()
            .wrap(session_middleware())
            .app_data(
                MultipartFormConfig::default()
                    .total_limit(UPLOAD_LIMIT_BYTES)
                    .memory_limit(MEMORY_LIMIT_BYTES),
            )
            .app_data(Data::new(api_config.clone()))
            .route("/", web::get().to(Api::index))
            .route(
                "/factory-reset",
                web::post().to(Api::factory_reset).wrap(middleware::AuthMw),
            )
            .route(
                "/reboot",
                web::post().to(Api::reboot).wrap(middleware::AuthMw),
            )
            .route(
                "/reload-network",
                web::post().to(Api::reload_network).wrap(middleware::AuthMw),
            )
            .route(
                "/update/file",
                web::post().to(Api::save_file).wrap(middleware::AuthMw),
            )
            .route(
                "/update/load",
                web::post().to(Api::load_update).wrap(middleware::AuthMw),
            )
            .route(
                "/update/run",
                web::post().to(Api::run_update).wrap(middleware::AuthMw),
            )
            .route(
                "/token/login",
                web::post().to(Api::token).wrap(middleware::AuthMw),
            )
            .route(
                "/token/refresh",
                web::get().to(Api::token).wrap(middleware::AuthMw),
            )
            .route(
                "/token/validate",
                web::post().to(Api::validate_portal_token),
            )
            .route(
                "/require-set-password",
                web::get().to(Api::require_set_password),
            )
            .route("/set-password", web::post().to(Api::set_password))
            .route("/update-password", web::post().to(Api::update_password))
            .route("/version", web::get().to(Api::version))
            .route("/logout", web::post().to(Api::logout))
            .service(Files::new(
                "/static",
                std::fs::canonicalize("static").expect("static folder not found"),
            ))
            .default_service(web::route().to(Api::index))
    })
    .bind_rustls_0_23(format!("0.0.0.0:{ui_port}"), tls_config)
    .expect("bind_rustls")
    .disable_signals()
    .run();

    let server_handle = server.handle();
    let server_task = tokio::spawn(server);

    std::env::set_var("CENTRIFUGO_HTTP_SERVER_TLS_CERT_PEM", cert_path!());
    std::env::set_var("CENTRIFUGO_HTTP_SERVER_TLS_KEY_PEM", key_path!());

    let mut centrifugo =
        Command::new(std::fs::canonicalize("centrifugo").expect("centrifugo not found"))
            .arg("-c")
            .arg("/centrifugo_config.json")
            .spawn()
            .expect("Failed to spawn child process");

    debug!("centrifugo pid: {}", centrifugo.id().unwrap());

    let mut sigterm = signal(SignalKind::terminate()).expect("Failed to install SIGTERM handler");

    tokio::select! {
        _ = tokio::signal::ctrl_c() => {
            debug!("ctrl-c");
            delete_publish_endpoint(&ods_socket_path).await;
            server_handle.stop(true).await;
        },
        _ = sigterm.recv() => {
            debug!("SIGTERM received");
            delete_publish_endpoint(&ods_socket_path).await;
            server_handle.stop(true).await;
        },
        _ = server_task => {
            debug!("server stopped");
            centrifugo.kill().await.expect("kill centrifugo failed");
            debug!("centrifugo killed");
        },
        _ = centrifugo.wait() => {
            debug!("centrifugo stopped");
            server_handle.stop(true).await;
            debug!("server stopped");
        }
    }

    debug!("good bye");
}

async fn send_publish_endpoint(
    centrifugo_http_api_key: &str,
    ods_socket_path: &str,
) -> impl Responder {
    let headers = vec![
        HeaderKeyValue {
            name: String::from("Content-Type"),
            value: String::from("application/json"),
        },
        HeaderKeyValue {
            name: String::from("X-API-Key"),
            value: String::from(centrifugo_http_api_key),
        },
    ];

    let body = PublishIdEndpoint {
        id: env!("CARGO_PKG_NAME"),
        endpoint: PublishEndpoint {
            url: format!(
                "https://localhost:{}/api/publish",
                &centrifugo_http_server_port!()
            ),
            headers,
        },
    };

    if let Err(e) =
        socket_client::post_with_json_body("/publish-endpoint/v1", body, ods_socket_path).await
    {
        error!("sending publish endpoint failed: {e:#}");
        HttpResponse::InternalServerError().finish();
    }

    HttpResponse::Ok().finish()
}

async fn delete_publish_endpoint(ods_socket_path: &str) -> impl Responder {
    static ENDPOINT: &str = concat!("/publish-endpoint/v1/", env!("CARGO_PKG_NAME"));

    if let Err(e) = socket_client::delete_with_empty_body(ENDPOINT, ods_socket_path).await {
        error!("deleting publish endpoint failed: {e:#}");
        HttpResponse::InternalServerError().finish();
    }

    HttpResponse::Ok().finish()
}<|MERGE_RESOLUTION|>--- conflicted
+++ resolved
@@ -20,20 +20,13 @@
 use anyhow::Result;
 use env_logger::{Builder, Env, Target};
 use log::{debug, error, info};
-<<<<<<< HEAD
 use rustls::crypto::{ring::default_provider, CryptoProvider};
-use serde::{Deserialize, Serialize};
-use std::{fs, fs::File, io::Write};
-use tokio::process::Command;
-use tokio::signal::unix::{signal, SignalKind};
-=======
 use serde::Serialize;
 use std::{fs, io::Write};
 use tokio::{
     process::Command,
     signal::unix::{signal, SignalKind},
 };
->>>>>>> 0cedcee0
 use uuid::Uuid;
 
 const UPLOAD_LIMIT_BYTES: usize = 250 * 1024 * 1024;
