--- conflicted
+++ resolved
@@ -10,17 +10,11 @@
 
 use crate::{
     api::Api,
-<<<<<<< HEAD
+    auth::TokenManager,
     certificate::create_module_certificate,
     common::{centrifugo_config, config_path},
     keycloak_client::KeycloakProvider,
     network::NetworkConfigService,
-=======
-    auth::TokenManager,
-    certificate::create_module_certificate,
-    common::{centrifugo_config, config_path},
-    keycloak_client::KeycloakProvider,
->>>>>>> e578ec25
     omnect_device_service_client::{DeviceServiceClient, OmnectDeviceServiceClient},
 };
 use actix_cors::Cors;
@@ -90,25 +84,18 @@
     while run_until_shutdown(&mut restart_rx, &mut sigterm).await {
         info!("restarting server...");
     }
-
-    debug!("good bye");
 }
 
-<<<<<<< HEAD
 async fn run_until_shutdown(
     restart_rx: &mut broadcast::Receiver<()>,
     sigterm: &mut tokio::signal::unix::Signal,
 ) -> bool {
-=======
-    let mut sigterm = signal(SignalKind::terminate()).expect("failed to install SIGTERM handler");
->>>>>>> e578ec25
     let mut centrifugo = run_centrifugo();
     let (server_handle, server_task, service_client) = run_server().await;
 
     let should_restart = tokio::select! {
         _ = tokio::signal::ctrl_c() => {
             debug!("ctrl-c received");
-<<<<<<< HEAD
             false
         },
         _ = sigterm.recv() => {
@@ -130,17 +117,6 @@
         _ = centrifugo.wait() => {
             debug!("centrifugo stopped unexpectedly");
             false
-=======
-        },
-        _ = sigterm.recv() => {
-            debug!("SIGTERM received");
-        },
-        _ = server_task => {
-            debug!("server stopped unexpectedly");
-        },
-        _ = centrifugo.wait() => {
-            debug!("centrifugo stopped unexpectedly");
->>>>>>> e578ec25
         }
     };
 
@@ -149,12 +125,6 @@
         info!("shutting down...");
     }
 
-<<<<<<< HEAD
-=======
-    // Unified cleanup sequence - ensures consistent shutdown regardless of exit reason
-    info!("shutting down...");
-
->>>>>>> e578ec25
     // 1. Shutdown service client first (unregister from omnect-device-service)
     if let Err(e) = service_client.shutdown().await {
         error!("failed to shutdown service client: {e:#}");
@@ -162,27 +132,19 @@
 
     // 2. Stop the server gracefully
     server_handle.stop(true).await;
-<<<<<<< HEAD
     if !should_restart {
         info!("server stopped");
     }
-=======
-    info!("server stopped");
->>>>>>> e578ec25
 
     // 3. Kill centrifugo
     if let Err(e) = centrifugo.kill().await {
         error!("failed to kill centrifugo: {e:#}");
     }
-<<<<<<< HEAD
     if !should_restart {
         info!("centrifugo stopped");
     }
 
     should_restart
-=======
-    info!("centrifugo stopped");
->>>>>>> e578ec25
 }
 
 async fn run_server() -> (
@@ -209,7 +171,6 @@
     let api = UiApi::new(service_client.clone(), Default::default())
         .await
         .expect("failed to create api");
-<<<<<<< HEAD
 
     create_module_certificate(&service_client)
         .await
@@ -219,8 +180,6 @@
     {
         error!("failed to check pending rollback: {e:#}");
     }
-=======
->>>>>>> e578ec25
 
     let mut tls_certs = std::io::BufReader::new(
         std::fs::File::open(certificate::cert_path()).expect("failed to read certificate file"),
