mod api;
mod auth;
mod certificate;
mod common;
mod http_client;
mod keycloak_client;
mod middleware;
mod network;
mod omnect_device_service_client;

use crate::{
    api::Api,
    auth::TokenManager,
    certificate::{CreateCertPayload, create_module_certificate},
    common::{centrifugo_config, centrifugo_publish_endpoint, config_path},
    keycloak_client::KeycloakProvider,
<<<<<<< HEAD
    network::NetworkConfigService,
=======
>>>>>>> 6986e225
    omnect_device_service_client::{
        DeviceServiceClient, OmnectDeviceServiceClient, OmnectDeviceServiceClientBuilder,
    },
};
use actix_cors::Cors;
use actix_files::Files;
use actix_multipart::form::MultipartFormConfig;
use actix_server::ServerHandle;
use actix_session::{
    SessionMiddleware,
    config::{BrowserSession, CookieContentSecurity},
    storage::CookieSessionStore,
};
use actix_web::{
    App, HttpServer,
    cookie::{Key, SameSite},
    web::{self, Data},
};
use anyhow::Result;
use env_logger::{Builder, Env, Target};
use log::{debug, error, info};
use rustls::crypto::{CryptoProvider, ring::default_provider};
use std::{fs, io::Write};
use tokio::{
    process::{Child, Command},
    signal::unix::{SignalKind, signal},
    sync::broadcast,
};

const UPLOAD_LIMIT_BYTES: usize = 250 * 1024 * 1024;
const MEMORY_LIMIT_BYTES: usize = 10 * 1024 * 1024;

<<<<<<< HEAD
type UiApi = Api<OmnectDeviceServiceClient, KeycloakProvider>;

#[actix_web::main]
async fn main() {
    initialize();

    let mut restart_rx = NetworkConfigService::setup_restart_receiver()
        .expect("failed to setup restart receiver");

    let mut sigterm = signal(SignalKind::terminate()).expect("failed to install SIGTERM handler");

    while run_until_shutdown(&mut restart_rx, &mut sigterm).await {
        info!("restarting server...");
    }
}

=======
>>>>>>> 6986e225
fn initialize() {
    log_panics::init();

    let mut builder = if cfg!(debug_assertions) {
        Builder::from_env(Env::default().default_filter_or("debug"))
    } else {
        Builder::from_env(Env::default().default_filter_or("info"))
    };

    builder.format(|f, record| match record.level() {
        log::Level::Error => {
            eprintln!("{}", record.args());
            Ok(())
        }
        _ => {
            writeln!(f, "{}", record.args())
        }
    });

    builder.target(Target::Stdout).init();

    info!(
        "module version: {} ({})",
        env!("CARGO_PKG_VERSION"),
        env!("GIT_SHORT_REV")
    );

    CryptoProvider::install_default(default_provider()).expect("failed to install crypto provider");
<<<<<<< HEAD
=======

    let Ok(true) = fs::exists("/data") else {
        panic!("failed to find required data directory: /data is missing");
    };

    fs::create_dir_all(config_path!()).expect("failed to create config directory");

    common::create_frontend_config_file().expect("failed to create frontend config file");
}

#[actix_web::main]
async fn main() {
    initialize();
>>>>>>> 6986e225

    let Ok(true) = fs::exists("/data") else {
        panic!("failed to find required data directory: /data is missing");
    };

    if !fs::exists(config_path!()).is_ok_and(|ok| ok) {
        fs::create_dir_all(config_path!()).expect("failed to create config directory");
    };

    common::create_frontend_config_file().expect("failed to create frontend config file");
}

async fn run_until_shutdown(
    restart_rx: &mut broadcast::Receiver<()>,
    sigterm: &mut tokio::signal::unix::Signal,
) -> bool {
    let mut centrifugo = run_centrifugo();
    let service_client = OmnectDeviceServiceClientBuilder::new()
        .with_certificate_setup(|payload: CreateCertPayload| async move {
            create_module_certificate(payload).await
        })
        .with_publish_endpoint(centrifugo_publish_endpoint())
        .build()
        .await
        .expect("failed to create device service client");
<<<<<<< HEAD
=======

>>>>>>> 6986e225
    let (server_handle, server_task) = run_server(service_client.clone()).await;

    let should_restart = tokio::select! {
        _ = tokio::signal::ctrl_c() => {
            debug!("ctrl-c received");
            false
        },
        _ = sigterm.recv() => {
            debug!("SIGTERM received");
            false
        },
        _ = restart_rx.recv() => {
            debug!("server restart requested");
            true
        },
        result = server_task => {
            match result {
                Ok(Ok(())) => debug!("server stopped normally"),
                Ok(Err(e)) => debug!("server stopped with error: {e}"),
                Err(e) => debug!("server task panicked: {e}"),
            }
            false
        },
        _ = centrifugo.wait() => {
            debug!("centrifugo stopped unexpectedly");
            false
        }
    };

    // Unified cleanup sequence - ensures consistent shutdown regardless of exit reason
    if !should_restart {
        info!("shutting down...");
    }

    // 1. Shutdown service client (unregister from omnect-device-service)
    if let Err(e) = service_client.shutdown().await {
        error!("failed to shutdown service client: {e:#}");
    }

    // 2. Stop the server gracefully
    server_handle.stop(true).await;
    if !should_restart {
        info!("server stopped");
    }

    // 3. Kill centrifugo
    if let Err(e) = centrifugo.kill().await {
        error!("failed to kill centrifugo: {e:#}");
    }
    if !should_restart {
        info!("centrifugo stopped");
    }

    should_restart
}

<<<<<<< HEAD
async fn run_server(
    service_client: OmnectDeviceServiceClient,
) -> (
    ServerHandle,
    tokio::task::JoinHandle<Result<(), std::io::Error>>,
) {
    let api = UiApi::new(service_client.clone(), Default::default())
        .await
        .expect("failed to create api");

    let tls_config = load_tls_config();

    if let Err(e) = network::NetworkConfigService::process_pending_rollback(&service_client).await {
        error!("failed to check pending rollback: {e:#}");
    }
=======
fn load_tls_config() -> rustls::ServerConfig {
    let mut tls_certs = std::io::BufReader::new(
        std::fs::File::open(certificate::cert_path()).expect("failed to read certificate file"),
    );
    let mut tls_key = std::io::BufReader::new(
        std::fs::File::open(certificate::key_path()).expect("failed to read key file"),
    );

    let tls_certs = rustls_pemfile::certs(&mut tls_certs)
        .collect::<Result<Vec<_>, _>>()
        .expect("failed to parse cert pem");

    match rustls_pemfile::read_one(&mut tls_key)
        .expect("failed to read key pem file")
        .expect("failed to parse key pem file: no valid key found")
    {
        rustls_pemfile::Item::Pkcs1Key(key) => rustls::ServerConfig::builder()
            .with_no_client_auth()
            .with_single_cert(tls_certs, rustls::pki_types::PrivateKeyDer::Pkcs1(key))
            .expect("failed to create TLS config"),
        rustls_pemfile::Item::Pkcs8Key(key) => rustls::ServerConfig::builder()
            .with_no_client_auth()
            .with_single_cert(tls_certs, rustls::pki_types::PrivateKeyDer::Pkcs8(key))
            .expect("failed to create TLS config"),
        _ => panic!("failed to parse key pem file: unexpected item type found"),
    }
}

async fn run_server(
    service_client: OmnectDeviceServiceClient,
) -> (
    ServerHandle,
    tokio::task::JoinHandle<Result<(), std::io::Error>>,
) {
    type UiApi = Api<OmnectDeviceServiceClient, KeycloakProvider>;

    let api = UiApi::new(service_client.clone(), Default::default())
        .await
        .expect("failed to create api");

    let tls_config = load_tls_config();
>>>>>>> 6986e225

    let ui_port = std::env::var("UI_PORT")
        .expect("failed to read UI_PORT environment variable")
        .parse::<u64>()
        .expect("failed to parse UI_PORT: invalid format");

    let session_key = Key::generate();

    // Create TokenManager with centrifugo client token
    let token_manager = TokenManager::new(&centrifugo_config().client_token);

    let server = HttpServer::new(move || {
        App::new()
            .wrap(
                Cors::default()
                    .allow_any_origin()
                    .allow_any_header()
                    .allowed_methods(vec!["GET"])
                    .supports_credentials()
                    .max_age(3600),
            )
            .wrap(
                SessionMiddleware::builder(CookieSessionStore::default(), session_key.clone())
                    .cookie_name(String::from("omnect-ui-session"))
                    .cookie_secure(true)
                    .session_lifecycle(BrowserSession::default())
                    .cookie_same_site(SameSite::Strict)
                    .cookie_content_security(CookieContentSecurity::Private)
                    .cookie_http_only(true)
                    .build(),
            )
            .app_data(
                MultipartFormConfig::default()
                    .total_limit(UPLOAD_LIMIT_BYTES)
                    .memory_limit(MEMORY_LIMIT_BYTES),
            )
            .app_data(Data::new(token_manager.clone()))
            .app_data(Data::new(api.clone()))
            .route("/", web::get().to(UiApi::index))
            .route("/config.js", web::get().to(UiApi::config))
            .route(
                "/factory-reset",
                web::post()
                    .to(UiApi::factory_reset)
                    .wrap(middleware::AuthMw),
            )
            .route(
                "/reboot",
                web::post().to(UiApi::reboot).wrap(middleware::AuthMw),
            )
            .route(
                "/reload-network",
                web::post()
                    .to(UiApi::reload_network)
                    .wrap(middleware::AuthMw),
            )
            .route(
                "/update/file",
                web::post().to(UiApi::save_file).wrap(middleware::AuthMw),
            )
            .route(
                "/update/load",
                web::post().to(UiApi::load_update).wrap(middleware::AuthMw),
            )
            .route(
                "/update/run",
                web::post().to(UiApi::run_update).wrap(middleware::AuthMw),
            )
            .route(
                "/token/login",
                web::post().to(UiApi::token).wrap(middleware::AuthMw),
            )
            .route(
                "/token/refresh",
                web::get().to(UiApi::token).wrap(middleware::AuthMw),
            )
            .route(
                "/token/validate",
                web::post().to(UiApi::validate_portal_token),
            )
            .route(
                "/require-set-password",
                web::get().to(UiApi::require_set_password),
            )
            .route("/set-password", web::post().to(UiApi::set_password))
            .route("/update-password", web::post().to(UiApi::update_password))
            .route("/version", web::get().to(UiApi::version))
            .route("/logout", web::post().to(UiApi::logout))
            .route("/healthcheck", web::get().to(UiApi::healthcheck))
            .route("/network", web::post().to(UiApi::set_network_config))
            .service(Files::new(
                "/static",
                std::fs::canonicalize("static").expect("failed to find static folder"),
            ))
            .default_service(web::route().to(UiApi::index))
    })
    .bind_rustls_0_23(format!("0.0.0.0:{ui_port}"), tls_config)
    .expect("failed to bind server with TLS")
    .disable_signals()
    .run();

    (server.handle(), tokio::spawn(server))
}

fn run_centrifugo() -> Child {
    let centrifugo = Command::new(
        std::fs::canonicalize("centrifugo").expect("failed to find centrifugo binary"),
    )
    .arg("-c")
    .arg("/centrifugo_config.json")
    .envs(vec![
        (
            "CENTRIFUGO_HTTP_SERVER_TLS_CERT_PEM",
            certificate::cert_path(),
        ),
        (
            "CENTRIFUGO_HTTP_SERVER_TLS_KEY_PEM",
            certificate::key_path(),
        ),
        (
            "CENTRIFUGO_HTTP_SERVER_PORT",
            centrifugo_config().port.clone(),
        ),
        (
            "CENTRIFUGO_CLIENT_TOKEN_HMAC_SECRET_KEY",
            centrifugo_config().client_token.clone(),
        ),
        (
            "CENTRIFUGO_HTTP_API_KEY",
            centrifugo_config().api_key.clone(),
        ),
    ])
    .spawn()
    .expect("failed to spawn centrifugo process");

    info!(
        "centrifugo pid: {}",
        centrifugo
            .id()
            .expect("failed to get centrifugo process id")
    );

    centrifugo
}

fn load_tls_config() -> rustls::ServerConfig {
    let mut tls_certs = std::io::BufReader::new(
        std::fs::File::open(certificate::cert_path()).expect("failed to read certificate file"),
    );
    let mut tls_key = std::io::BufReader::new(
        std::fs::File::open(certificate::key_path()).expect("failed to read key file"),
    );

    let tls_certs = rustls_pemfile::certs(&mut tls_certs)
        .collect::<Result<Vec<_>, _>>()
        .expect("failed to parse cert pem");

    match rustls_pemfile::read_one(&mut tls_key)
        .expect("failed to read key pem file")
        .expect("failed to parse key pem file: no valid key found")
    {
        rustls_pemfile::Item::Pkcs1Key(key) => rustls::ServerConfig::builder()
            .with_no_client_auth()
            .with_single_cert(tls_certs, rustls::pki_types::PrivateKeyDer::Pkcs1(key))
            .expect("failed to create TLS config"),
        rustls_pemfile::Item::Pkcs8Key(key) => rustls::ServerConfig::builder()
            .with_no_client_auth()
            .with_single_cert(tls_certs, rustls::pki_types::PrivateKeyDer::Pkcs8(key))
            .expect("failed to create TLS config"),
        _ => panic!("failed to parse key pem file: unexpected item type found"),
    }
}<|MERGE_RESOLUTION|>--- conflicted
+++ resolved
@@ -14,10 +14,7 @@
     certificate::{CreateCertPayload, create_module_certificate},
     common::{centrifugo_config, centrifugo_publish_endpoint, config_path},
     keycloak_client::KeycloakProvider,
-<<<<<<< HEAD
     network::NetworkConfigService,
-=======
->>>>>>> 6986e225
     omnect_device_service_client::{
         DeviceServiceClient, OmnectDeviceServiceClient, OmnectDeviceServiceClientBuilder,
     },
@@ -50,25 +47,34 @@
 const UPLOAD_LIMIT_BYTES: usize = 250 * 1024 * 1024;
 const MEMORY_LIMIT_BYTES: usize = 10 * 1024 * 1024;
 
-<<<<<<< HEAD
 type UiApi = Api<OmnectDeviceServiceClient, KeycloakProvider>;
+
+enum ShutdownReason {
+    Restart,
+    Shutdown,
+}
+
+impl std::fmt::Display for ShutdownReason {
+    fn fmt(&self, f: &mut std::fmt::Formatter<'_>) -> std::fmt::Result {
+        match self {
+            ShutdownReason::Restart => write!(f, "restarting server"),
+            ShutdownReason::Shutdown => write!(f, "shutting down"),
+        }
+    }
+}
 
 #[actix_web::main]
 async fn main() {
     initialize();
 
-    let mut restart_rx = NetworkConfigService::setup_restart_receiver()
-        .expect("failed to setup restart receiver");
+    let mut restart_rx =
+        NetworkConfigService::setup_restart_receiver().expect("failed to setup restart receiver");
 
     let mut sigterm = signal(SignalKind::terminate()).expect("failed to install SIGTERM handler");
 
-    while run_until_shutdown(&mut restart_rx, &mut sigterm).await {
-        info!("restarting server...");
-    }
-}
-
-=======
->>>>>>> 6986e225
+    while let ShutdownReason::Restart = run_until_shutdown(&mut restart_rx, &mut sigterm).await {}
+}
+
 fn initialize() {
     log_panics::init();
 
@@ -97,8 +103,6 @@
     );
 
     CryptoProvider::install_default(default_provider()).expect("failed to install crypto provider");
-<<<<<<< HEAD
-=======
 
     let Ok(true) = fs::exists("/data") else {
         panic!("failed to find required data directory: /data is missing");
@@ -109,26 +113,10 @@
     common::create_frontend_config_file().expect("failed to create frontend config file");
 }
 
-#[actix_web::main]
-async fn main() {
-    initialize();
->>>>>>> 6986e225
-
-    let Ok(true) = fs::exists("/data") else {
-        panic!("failed to find required data directory: /data is missing");
-    };
-
-    if !fs::exists(config_path!()).is_ok_and(|ok| ok) {
-        fs::create_dir_all(config_path!()).expect("failed to create config directory");
-    };
-
-    common::create_frontend_config_file().expect("failed to create frontend config file");
-}
-
 async fn run_until_shutdown(
     restart_rx: &mut broadcast::Receiver<()>,
     sigterm: &mut tokio::signal::unix::Signal,
-) -> bool {
+) -> ShutdownReason {
     let mut centrifugo = run_centrifugo();
     let service_client = OmnectDeviceServiceClientBuilder::new()
         .with_certificate_setup(|payload: CreateCertPayload| async move {
@@ -138,24 +126,20 @@
         .build()
         .await
         .expect("failed to create device service client");
-<<<<<<< HEAD
-=======
-
->>>>>>> 6986e225
     let (server_handle, server_task) = run_server(service_client.clone()).await;
 
-    let should_restart = tokio::select! {
+    let reason = tokio::select! {
         _ = tokio::signal::ctrl_c() => {
             debug!("ctrl-c received");
-            false
+            ShutdownReason::Shutdown
         },
         _ = sigterm.recv() => {
             debug!("SIGTERM received");
-            false
+            ShutdownReason::Shutdown
         },
         _ = restart_rx.recv() => {
             debug!("server restart requested");
-            true
+            ShutdownReason::Restart
         },
         result = server_task => {
             match result {
@@ -163,18 +147,16 @@
                 Ok(Err(e)) => debug!("server stopped with error: {e}"),
                 Err(e) => debug!("server task panicked: {e}"),
             }
-            false
+            ShutdownReason::Shutdown
         },
         _ = centrifugo.wait() => {
             debug!("centrifugo stopped unexpectedly");
-            false
+            ShutdownReason::Shutdown
         }
     };
 
-    // Unified cleanup sequence - ensures consistent shutdown regardless of exit reason
-    if !should_restart {
-        info!("shutting down...");
-    }
+    // Unified cleanup sequence
+    info!("{reason}...");
 
     // 1. Shutdown service client (unregister from omnect-device-service)
     if let Err(e) = service_client.shutdown().await {
@@ -183,22 +165,19 @@
 
     // 2. Stop the server gracefully
     server_handle.stop(true).await;
-    if !should_restart {
-        info!("server stopped");
-    }
 
     // 3. Kill centrifugo
     if let Err(e) = centrifugo.kill().await {
         error!("failed to kill centrifugo: {e:#}");
     }
-    if !should_restart {
-        info!("centrifugo stopped");
-    }
-
-    should_restart
-}
-
-<<<<<<< HEAD
+
+    if matches!(reason, ShutdownReason::Shutdown) {
+        info!("shutdown complete");
+    }
+
+    reason
+}
+
 async fn run_server(
     service_client: OmnectDeviceServiceClient,
 ) -> (
@@ -214,49 +193,6 @@
     if let Err(e) = network::NetworkConfigService::process_pending_rollback(&service_client).await {
         error!("failed to check pending rollback: {e:#}");
     }
-=======
-fn load_tls_config() -> rustls::ServerConfig {
-    let mut tls_certs = std::io::BufReader::new(
-        std::fs::File::open(certificate::cert_path()).expect("failed to read certificate file"),
-    );
-    let mut tls_key = std::io::BufReader::new(
-        std::fs::File::open(certificate::key_path()).expect("failed to read key file"),
-    );
-
-    let tls_certs = rustls_pemfile::certs(&mut tls_certs)
-        .collect::<Result<Vec<_>, _>>()
-        .expect("failed to parse cert pem");
-
-    match rustls_pemfile::read_one(&mut tls_key)
-        .expect("failed to read key pem file")
-        .expect("failed to parse key pem file: no valid key found")
-    {
-        rustls_pemfile::Item::Pkcs1Key(key) => rustls::ServerConfig::builder()
-            .with_no_client_auth()
-            .with_single_cert(tls_certs, rustls::pki_types::PrivateKeyDer::Pkcs1(key))
-            .expect("failed to create TLS config"),
-        rustls_pemfile::Item::Pkcs8Key(key) => rustls::ServerConfig::builder()
-            .with_no_client_auth()
-            .with_single_cert(tls_certs, rustls::pki_types::PrivateKeyDer::Pkcs8(key))
-            .expect("failed to create TLS config"),
-        _ => panic!("failed to parse key pem file: unexpected item type found"),
-    }
-}
-
-async fn run_server(
-    service_client: OmnectDeviceServiceClient,
-) -> (
-    ServerHandle,
-    tokio::task::JoinHandle<Result<(), std::io::Error>>,
-) {
-    type UiApi = Api<OmnectDeviceServiceClient, KeycloakProvider>;
-
-    let api = UiApi::new(service_client.clone(), Default::default())
-        .await
-        .expect("failed to create api");
-
-    let tls_config = load_tls_config();
->>>>>>> 6986e225
 
     let ui_port = std::env::var("UI_PORT")
         .expect("failed to read UI_PORT environment variable")
