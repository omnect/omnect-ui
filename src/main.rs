--- conflicted
+++ resolved
@@ -10,16 +10,11 @@
     api::Api,
     config::AppConfig,
     keycloak_client::KeycloakProvider,
-<<<<<<< HEAD
     omnect_device_service_client::{DeviceServiceClient, OmnectDeviceServiceClient},
     services::{
         auth::TokenManager,
         certificate::{CertificateService, CreateCertPayload},
         network::NetworkConfigService,
-=======
-    omnect_device_service_client::{
-        DeviceServiceClient, OmnectDeviceServiceClient, OmnectDeviceServiceClientBuilder,
->>>>>>> f6e461b0
     },
     services::{
         auth::TokenManager,
@@ -142,25 +137,12 @@
     service_client: &mut OmnectDeviceServiceClient,
     restart_rx: &mut broadcast::Receiver<()>,
     sigterm: &mut tokio::signal::unix::Signal,
-<<<<<<< HEAD
 ) -> Result<ShutdownReason> {
     info!("starting server");
 
     // 1. create the cert with the ip in CommonName
     let ip_address = service_client
         .ip_address()
-=======
-) -> ShutdownReason {
-    info!("starting server...");
-
-    let mut centrifugo = run_centrifugo();
-    let service_client = OmnectDeviceServiceClientBuilder::new()
-        .with_certificate_setup(|payload: CreateCertPayload| async move {
-            CertificateService::create_module_certificate(payload).await
-        })
-        .with_publish_endpoint(AppConfig::get().centrifugo.publish_endpoint.clone())
-        .build()
->>>>>>> f6e461b0
         .await
         .context("failed to get IP address")?;
 
@@ -239,17 +221,7 @@
 )> {
     let api = UiApi::new(service_client.clone(), Default::default())
         .await
-<<<<<<< HEAD
         .context("failed to create api")?;
-=======
-        .expect("failed to create api");
-
-    let tls_config = load_tls_config();
-
-    if let Err(e) = NetworkConfigService::process_pending_rollback(&service_client).await {
-        error!("failed to check pending rollback: {e:#}");
-    }
->>>>>>> f6e461b0
 
     let tls_config = load_tls_config().context("failed to load tls config")?;
     let config = &AppConfig::get();
