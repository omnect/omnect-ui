use crate::{
    auth::TokenManager,
    common::{config_path, data_path, host_data_path, tmp_path, validate_password},
    keycloak_client::SingleSignOnProvider,
<<<<<<< HEAD
    network::{NetworkConfig, NetworkConfigService},
=======
>>>>>>> 58fa57dc
    omnect_device_service_client::{DeviceServiceClient, FactoryReset, LoadUpdate, RunUpdate},
};
use actix_files::NamedFile;
use actix_multipart::form::{MultipartForm, tempfile::TempFile};
use actix_session::Session;
use actix_web::{HttpResponse, Responder, web};
use anyhow::{Context, Result, anyhow, bail};
use argon2::{
    Argon2,
    password_hash::{PasswordHasher, SaltString, rand_core::OsRng},
};
use log::{debug, error};
use serde::Deserialize;
use serde_valid::Validate;
use std::{
    fs::{self, File},
    io::Write,
    os::unix::fs::PermissionsExt,
    path::{Path, PathBuf},
};

#[derive(Deserialize)]
#[serde(rename_all = "camelCase")]
pub struct SetPasswordPayload {
    password: String,
}

#[derive(Deserialize)]
#[serde(rename_all = "camelCase")]
pub struct UpdatePasswordPayload {
    current_password: String,
    password: String,
}

#[derive(MultipartForm)]
pub struct UploadFormSingleFile {
    file: TempFile,
}

#[derive(Clone)]
pub struct Api<ServiceClient, SingleSignOn>
where
    ServiceClient: DeviceServiceClient,
    SingleSignOn: SingleSignOnProvider,
{
    pub service_client: ServiceClient,
    pub single_sign_on: SingleSignOn,
    pub index_html: PathBuf,
    pub tenant: String,
}

impl<ServiceClient, SingleSignOn> Api<ServiceClient, SingleSignOn>
where
    ServiceClient: DeviceServiceClient,
    SingleSignOn: SingleSignOnProvider,
{
    const UPDATE_FILE_NAME: &str = "update.tar";

    /// Helper to handle service client results with consistent error logging
    fn handle_service_result(result: Result<()>, operation: &str) -> HttpResponse {
        match result {
            Ok(_) => HttpResponse::Ok().finish(),
            Err(e) => {
                error!("{operation} failed: {e:#}");
                HttpResponse::InternalServerError().body(e.to_string())
            }
        }
    }

    pub async fn new(service_client: ServiceClient, single_sign_on: SingleSignOn) -> Result<Self> {
        let index_html = std::fs::canonicalize("static/index.html")
            .context("failed to find static/index.html")?;
        let tenant = std::env::var("TENANT").unwrap_or_else(|_| "cp".to_string());
        Ok(Api {
            service_client,
            single_sign_on,
            index_html,
            tenant,
        })
    }

    pub async fn index(api: web::Data<Self>) -> actix_web::Result<NamedFile> {
        debug!("index() called");

        if let Err(e) = api.service_client.republish().await {
            error!("republish failed: {e:#}");
            return Err(actix_web::error::ErrorInternalServerError(
                "republish failed",
            ));
        }

        Ok(NamedFile::open(&api.index_html)?)
    }

    pub async fn config() -> actix_web::Result<NamedFile> {
        Ok(NamedFile::open(config_path!("app_config.js"))?)
    }

    pub async fn healthcheck(api: web::Data<Self>) -> impl Responder {
        debug!("healthcheck() called");

        match api.service_client.healthcheck_info().await {
            Ok(info) if info.version_info.mismatch => {
                HttpResponse::ServiceUnavailable().json(&info)
            }
            Ok(info) => HttpResponse::Ok().json(&info),
            Err(e) => {
                error!("healthcheck: {e:#}");
                HttpResponse::InternalServerError().body(e.to_string())
            }
        }
    }

    pub async fn factory_reset(
        body: web::Json<FactoryReset>,
        api: web::Data<Self>,
        session: Session,
    ) -> impl Responder {
        debug!("factory_reset() called: {body:?}");

        match api.service_client.factory_reset(body.into_inner()).await {
            Ok(_) => {
                session.purge();
                HttpResponse::Ok().finish()
            }
            Err(e) => {
                error!("factory_reset: {e:#}");
                HttpResponse::InternalServerError().body(e.to_string())
            }
        }
    }

    pub async fn reboot(api: web::Data<Self>) -> impl Responder {
        debug!("reboot() called");
        Self::handle_service_result(api.service_client.reboot().await, "reboot")
    }

    pub async fn reload_network(api: web::Data<Self>) -> impl Responder {
        debug!("reload_network() called");
        Self::handle_service_result(api.service_client.reload_network().await, "reload_network")
    }

    pub async fn token(session: Session, token_manager: web::Data<TokenManager>) -> impl Responder {
        debug!("token() called");

<<<<<<< HEAD
        NetworkConfigService::cancel_rollback();
=======
>>>>>>> 58fa57dc
        Self::session_token(session, token_manager)
    }

    pub async fn logout(session: Session) -> impl Responder {
        debug!("logout() called");
        session.purge();
        HttpResponse::Ok().finish()
    }

    pub async fn version() -> impl Responder {
        HttpResponse::Ok().body(env!("CARGO_PKG_VERSION"))
    }

    pub async fn save_file(
        MultipartForm(form): MultipartForm<UploadFormSingleFile>,
    ) -> impl Responder {
        debug!("save_file() called");

        let Some(filename) = form.file.file_name.clone() else {
            return HttpResponse::BadRequest().body("update file is missing");
        };

        if let Err(e) = Self::clear_data_folder() {
            error!("failed to clear data folder: {e:#}");
            // Continue anyway as this is not critical
        }

        if let Err(e) = Self::persist_uploaded_file(
            form.file,
            &tmp_path!(&filename),
            &data_path!(&Self::UPDATE_FILE_NAME),
        ) {
            error!("save_file() failed: {e:#}");
            return HttpResponse::InternalServerError().body(e.to_string());
        }

        HttpResponse::Ok().finish()
    }

    pub async fn load_update(api: web::Data<Self>) -> impl Responder {
        debug!("load_update() called with path");

        match api
            .service_client
            .load_update(LoadUpdate {
                update_file_path: host_data_path!(&Self::UPDATE_FILE_NAME)
                    .display()
                    .to_string(),
            })
            .await
        {
            Ok(data) => HttpResponse::Ok().body(data),
            Err(e) => {
                error!("load_update failed: {e:#}");
                HttpResponse::InternalServerError().body(e.to_string())
            }
        }
    }

    pub async fn run_update(body: web::Json<RunUpdate>, api: web::Data<Self>) -> impl Responder {
        debug!("run_update() called with validate_iothub_connection: {body:?}");
        Self::handle_service_result(
            api.service_client.run_update(body.into_inner()).await,
            "run_update",
        )
    }

    pub async fn set_password(
        body: web::Json<SetPasswordPayload>,
        session: Session,
        token_manager: web::Data<TokenManager>,
    ) -> impl Responder {
        debug!("set_password() called");

        if config_path!("password").exists() {
            return HttpResponse::Found()
                .append_header(("Location", "/login"))
                .finish();
        }

        if let Err(e) = Self::store_or_update_password(&body.password) {
            error!("set_password() failed: {e:#}");
            return HttpResponse::InternalServerError().body(e.to_string());
        }

        Self::session_token(session, token_manager)
    }

    pub async fn update_password(
        body: web::Json<UpdatePasswordPayload>,
        session: Session,
    ) -> impl Responder {
        debug!("update_password() called");

        if let Err(e) = validate_password(&body.current_password) {
            error!("update_password() failed: {e:#}");
            return HttpResponse::BadRequest().body("current password is not correct");
        }

        if let Err(e) = Self::store_or_update_password(&body.password) {
            error!("update_password() failed: {e:#}");
            return HttpResponse::InternalServerError().body(e.to_string());
        }

        session.purge();
        HttpResponse::Ok().finish()
    }

    pub async fn require_set_password() -> impl Responder {
        debug!("require_set_password() called");

        if !config_path!("password").exists() {
            return HttpResponse::Created()
                .append_header(("Location", "/set-password"))
                .finish();
        }

        HttpResponse::Ok().finish()
    }

    pub async fn validate_portal_token(body: String, api: web::Data<Self>) -> impl Responder {
        debug!("validate_portal_token() called");
        if let Err(e) = api.validate_token_and_claims(&body).await {
            error!("validate_portal_token() failed: {e:#}");
            return HttpResponse::Unauthorized().finish();
        }
        HttpResponse::Ok().finish()
    }

    pub async fn set_network_config(
        network_config: web::Json<NetworkConfig>,
        api: web::Data<Self>,
    ) -> impl Responder {
        debug!("set_network_config() called");

        if let Err(e) = network_config.validate() {
            error!("set_network_config() failed: {e:#}");
            return HttpResponse::BadRequest().body(format!("{e:#}"));
        }

        if let Err(e) =
            NetworkConfigService::apply_network_config(&api.service_client, &network_config).await
        {
            error!("set_network_config() failed: {e:#}");
            if let Err(err) = NetworkConfigService::rollback_network_config(&network_config) {
                error!("Failed to restore network config: {err:#}");
            }
            return HttpResponse::InternalServerError().body(format!("{e:#}"));
        }

        HttpResponse::Ok().finish()
    }

    async fn validate_token_and_claims(&self, token: &str) -> Result<()> {
        let claims = self.single_sign_on.verify_token(token).await?;
        let Some(tenant_list) = &claims.tenant_list else {
            bail!("failed to authorize user: no tenant list in token");
        };
        if !tenant_list.contains(&self.tenant) {
            bail!("failed to authorize user: insufficient permissions for tenant");
        }
        let Some(roles) = &claims.roles else {
            bail!("failed to authorize user: no roles in token");
        };
        if roles.contains(&String::from("FleetAdministrator")) {
            return Ok(());
        }
        if roles.contains(&String::from("FleetOperator")) {
            let Some(fleet_list) = &claims.fleet_list else {
                bail!("failed to authorize user: no fleet list in token");
            };
            let fleet_id = self.service_client.fleet_id().await?;
            if !fleet_list.contains(&fleet_id) {
                bail!("failed to authorize user: insufficient permissions for fleet");
            }
            return Ok(());
        }
        bail!("failed to authorize user: insufficient role permissions")
    }

    fn clear_data_folder() -> Result<()> {
        debug!("clear_data_folder() called");
        for entry in fs::read_dir("/data")? {
            let entry = entry?;
            if entry.path().is_file() {
                fs::remove_file(entry.path())?;
            }
        }

        Ok(())
    }

    fn persist_uploaded_file(tmp_file: TempFile, temp_path: &Path, data_path: &Path) -> Result<()> {
        debug!("persist_uploaded_file() called");

        tmp_file
            .file
            .persist(temp_path)
            .context("failed to persist tmp file")?;

        fs::copy(temp_path, data_path).context("failed to copy file to data dir")?;

        let metadata = fs::metadata(data_path).context("failed to get file metadata")?;
        let mut perm = metadata.permissions();
        perm.set_mode(0o750);
        fs::set_permissions(data_path, perm).context("failed to set file permission")
    }

    fn hash_password(password: &str) -> Result<String> {
        debug!("hash_password() called");

        let salt = SaltString::generate(&mut OsRng);
        let argon2 = Argon2::default();

        match argon2.hash_password(password.as_bytes(), &salt) {
            Ok(hash) => Ok(hash.to_string()),
            Err(e) => Err(anyhow!(e).context("failed to hash password")),
        }
    }

    fn store_or_update_password(password: &str) -> Result<()> {
        debug!("store_or_update_password() called");

        let password_file = config_path!("password");
        let hash = Self::hash_password(password)?;
        let mut file = File::create(&password_file).context("failed to create password file")?;

        file.write_all(hash.as_bytes())
            .context("failed to write password file")
    }

    fn session_token(session: Session, token_manager: web::Data<TokenManager>) -> HttpResponse {
        let token = match token_manager.create_token() {
            Ok(token) => token,
            Err(e) => {
                error!("failed to create token: {e:#}");
                return HttpResponse::InternalServerError().body("failed to create token");
            }
        };

        if session.insert("token", &token).is_err() {
            error!("failed to insert token into session");
            return HttpResponse::InternalServerError().body("failed to insert token into session");
        }

        HttpResponse::Ok().body(token)
    }
}<|MERGE_RESOLUTION|>--- conflicted
+++ resolved
@@ -2,10 +2,7 @@
     auth::TokenManager,
     common::{config_path, data_path, host_data_path, tmp_path, validate_password},
     keycloak_client::SingleSignOnProvider,
-<<<<<<< HEAD
     network::{NetworkConfig, NetworkConfigService},
-=======
->>>>>>> 58fa57dc
     omnect_device_service_client::{DeviceServiceClient, FactoryReset, LoadUpdate, RunUpdate},
 };
 use actix_files::NamedFile;
@@ -19,7 +16,6 @@
 };
 use log::{debug, error};
 use serde::Deserialize;
-use serde_valid::Validate;
 use std::{
     fs::{self, File},
     io::Write,
@@ -151,10 +147,7 @@
     pub async fn token(session: Session, token_manager: web::Data<TokenManager>) -> impl Responder {
         debug!("token() called");
 
-<<<<<<< HEAD
         NetworkConfigService::cancel_rollback();
-=======
->>>>>>> 58fa57dc
         Self::session_token(session, token_manager)
     }
 
@@ -290,22 +283,10 @@
     ) -> impl Responder {
         debug!("set_network_config() called");
 
-        if let Err(e) = network_config.validate() {
-            error!("set_network_config() failed: {e:#}");
-            return HttpResponse::BadRequest().body(format!("{e:#}"));
-        }
-
-        if let Err(e) =
-            NetworkConfigService::apply_network_config(&api.service_client, &network_config).await
-        {
-            error!("set_network_config() failed: {e:#}");
-            if let Err(err) = NetworkConfigService::rollback_network_config(&network_config) {
-                error!("Failed to restore network config: {err:#}");
-            }
-            return HttpResponse::InternalServerError().body(format!("{e:#}"));
-        }
-
-        HttpResponse::Ok().finish()
+        Self::handle_service_result(
+            NetworkConfigService::set_network_config(&api.service_client, &network_config).await,
+            "set_network_config",
+        )
     }
 
     async fn validate_token_and_claims(&self, token: &str) -> Result<()> {
