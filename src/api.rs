--- conflicted
+++ resolved
@@ -1,16 +1,8 @@
 use crate::{
     auth::TokenManager,
-<<<<<<< HEAD
-    common::{
-        centrifugo_config, config_path, data_path, host_data_path, tmp_path, validate_password,
-    },
-    keycloak_client::SingleSignOnProvider,
-    middleware::TOKEN_EXPIRE_HOURS,
-    network::{NetworkConfig, NetworkConfigService},
-=======
     common::{config_path, data_path, host_data_path, tmp_path, validate_password},
     keycloak_client::SingleSignOnProvider,
->>>>>>> e578ec25
+    network::{NetworkConfig, NetworkConfigService},
     omnect_device_service_client::{DeviceServiceClient, FactoryReset, LoadUpdate, RunUpdate},
 };
 use actix_files::NamedFile;
@@ -25,7 +17,6 @@
 use log::{debug, error};
 use serde::Deserialize;
 use serde_valid::Validate;
-use std::sync::OnceLock;
 use std::{
     fs::{self, File},
     io::Write,
@@ -70,20 +61,6 @@
 {
     const UPDATE_FILE_NAME: &str = "update.tar";
 
-<<<<<<< HEAD
-    fn token_manager() -> &'static TokenManager {
-        static TOKEN_MANAGER: OnceLock<TokenManager> = OnceLock::new();
-        TOKEN_MANAGER.get_or_init(|| {
-            TokenManager::new(
-                &centrifugo_config().client_token,
-                TOKEN_EXPIRE_HOURS,
-                env!("CARGO_PKG_NAME").to_string(),
-            )
-        })
-    }
-
-=======
->>>>>>> e578ec25
     /// Helper to handle service client results with consistent error logging
     fn handle_service_result(result: Result<()>, operation: &str) -> HttpResponse {
         match result {
@@ -171,12 +148,8 @@
     pub async fn token(session: Session, token_manager: web::Data<TokenManager>) -> impl Responder {
         debug!("token() called");
 
-<<<<<<< HEAD
         NetworkConfigService::cancel_rollback();
-        Self::session_token(session)
-=======
         Self::session_token(session, token_manager)
->>>>>>> e578ec25
     }
 
     pub async fn logout(session: Session) -> impl Responder {
@@ -407,13 +380,8 @@
             .context("failed to write password file")
     }
 
-<<<<<<< HEAD
-    fn session_token(session: Session) -> HttpResponse {
-        let token = match Self::token_manager().create_token() {
-=======
     fn session_token(session: Session, token_manager: web::Data<TokenManager>) -> HttpResponse {
         let token = match token_manager.create_token() {
->>>>>>> e578ec25
             Ok(token) => token,
             Err(e) => {
                 error!("failed to create token: {e:#}");
