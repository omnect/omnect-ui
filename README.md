--- conflicted
+++ resolved
@@ -6,59 +6,11 @@
 
 ## Install omnect-ui
 
-<<<<<<< HEAD
-Since omnect-os is designed as generic OS, all specific or optional applications must be provided as docker images. There are two options to install omnect-ui on a target:
-1. azure iotedge deployment:
-   - deployment of omnect-ui docker image via omnect-portal to a device in field
-   - device must be online (at least once) in order to receive the deployment
-   - after a factory reset omnect-ui must be deployed again what requires a connection to azure cloud
-2. in-factory installation (check [meta-omnect](https://github.com/omnect/meta-omnect) for partition layout):
-   - inject omnect-ui docker image into factory partition
-   - omnect-os takes care of installation while first boot and after factory reset
-
-### iotedge deployment
-
-In case it is agreed, the omnect team takes care of providing omnect-ui as application in omnect-portal. Get into contact with support@omnect.io if interested.
-
-### Inject into omnect-os image
-
-If omnect-ui must be part of the omnect-os image, several configuration files have to be injected into an omnect-os firmware image:
-1.  in all files in config/ folder replace all occurrences of %% *** %% with reasonable values:
-    1.  %%CENTRIFUGO_API_KEY%%: the [API key](https://centrifugal.dev/docs/server/server_api#http-api) should come from a vault
-    2.  %%CENTRIFUGO_TOKEN_HMAC_SECRET_KEY%%: the [HMAC key](https://centrifugal.dev/docs/server/authentication) should come from a vault
-    3.  %%USER%%: user name to be matched on omnect-ui login
-    4.  %PASSWORD%%: password to be matched on omnect-ui login
-2.  it might be appropriate to adapt other default config values to your needs
-3.  inject config files via [omnect-cli](https://github.com/omnect/omnect-cli) into omnect-os image
-```
-# download and copy omnect-ui docker image
-omnect-cli docker inject -d omnect/omnect-ui:latest -e /oci_images/omnect-ui.tar.gz -i my-omnect-os-image.wic
-
-# copy config files
-omnect-cli file copy-to-image \
-	-f omnect-device-service.env,factory:/etc/omnect/omnect-device-service.env \
-	-f omnect-ui.env,factory:/etc/omnect/omnect-ui.env \
-	-f publish_endpoints.json,factory:/etc/omnect/publish_endpoints.json \
-	-f omnect-ui.service,factory:/etc/systemd/system/omnect-ui.service \
-	-f create-fs-links.txt,factory:/etc/omnect/create-fs-links.txt \
-	-i my-omnect-os-image.wic
-
-# copy certificates
-# only in case not already done (e.g. device provisioned by tpm)
-# devices provisioned by x509 usually already have certs injected
-omnect-cli identity set-device-certificate \
-  -d "my-device-id" \
-  -c my-omnect-int-ca-fullchain.pem \
-  -k my-omnect-int-ca.key -D 365 \
-  -i my-omnect-os-image.wic
-```
-=======
 Since omnect-os is designed as generic OS, all specific or optional applications must be provided as docker images via azure iotedge deployment:
 
 - deployment of omnect-ui docker image via omnect-portal to a device in field
 - device must be online (at least once) in order to receive the deployment
 - after a factory reset omnect-ui must be deployed again what requires a connection to azure cloud
->>>>>>> 4ded05e2
 
 ## Access omnect-ui
 
